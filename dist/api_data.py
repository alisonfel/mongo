# This file is a python script that describes the WiredTiger API.

class Method:
    def __init__(self, config, **flags):
        self.config = config
        self.flags = flags

class Config:
    def __init__(self, name, default, desc, subconfig=None, **flags):
        self.name = name
        self.default = default
        self.desc = desc
        self.subconfig = subconfig
        self.flags = flags

    def __cmp__(self, other):
        return cmp(self.name, other.name)

# Metadata shared by all schema objects
common_meta = [
    Config('app_metadata', '', r'''
        application-owned metadata for this object'''),
    Config('columns', '', r'''
        list of the column names.  Comma-separated list of the form
        <code>(column[,...])</code>.  For tables, the number of entries
        must match the total number of values in \c key_format and \c
        value_format.  For colgroups and indices, all column names must
        appear in the list of columns for the table''',
        type='list'),
]

source_meta = [
    Config('source', '', r'''
        set a custom data source URI for a column group, index or simple
        table.  By default, the data source URI is derived from the \c
        type and the column group or index name.  Applications can
        create tables from existing data sources by supplying a \c
        source configuration''', undoc=True),
    Config('type', 'file', r'''
        set the type of data source used to store a column group, index
        or simple table.  By default, a \c "file:" URI is derived from
        the object name.  The \c type configuration can be used to
        switch to a different data source, such as LSM or an extension
        configured by the application'''),
]

format_meta = common_meta + [
    Config('key_format', 'u', r'''
        the format of the data packed into key items.  See @ref
        schema_format_types for details.  By default, the key_format is
        \c 'u' and applications use WT_ITEM structures to manipulate
        raw byte arrays. By default, records are stored in row-store
        files: keys of type \c 'r' are record numbers and records
        referenced by record number are stored in column-store files''',
        type='format'),
    Config('value_format', 'u', r'''
        the format of the data packed into value items.  See @ref
        schema_format_types for details.  By default, the value_format
        is \c 'u' and applications use a WT_ITEM structure to
        manipulate raw byte arrays. Value items of type 't' are
        bitfields, and when configured with record number type keys,
        will be stored using a fixed-length store''',
        type='format'),
]

lsm_config = [
    Config('lsm', '', r'''
        options only relevant for LSM data sources''',
        type='category', subconfig=[
        Config('auto_throttle', 'true', r'''
        Throttle inserts into LSM trees if flushing to disk isn't
        keeping up''',
        type='boolean'),
        Config('bloom', 'true', r'''
        create bloom filters on LSM tree chunks as they are merged''',
        type='boolean'),
        Config('bloom_config', '', r'''
        config string used when creating Bloom filter files, passed
        to WT_SESSION::create'''),
        Config('bloom_bit_count', '16', r'''
        the number of bits used per item for LSM bloom filters''',
        min='2', max='1000'),
        Config('bloom_hash_count', '8', r'''
        the number of hash values per item used for LSM bloom
        filters''',
        min='2', max='100'),
        Config('bloom_oldest', 'false', r'''
        create a bloom filter on the oldest LSM tree chunk. Only
        supported if bloom filters are enabled''',
        type='boolean'),
        Config('chunk_max', '5GB', r'''
        the maximum size a single chunk can be. Chunks larger than this
        size are not considered for further merges. This is a soft
        limit, and chunks larger than this value can be created.  Must
        be larger than chunk_size''',
        min='100MB', max='10TB'),
        Config('chunk_size', '10MB', r'''
        the maximum size of the in-memory chunk of an LSM tree.  This
        limit is soft - it is possible for chunks to be temporarily
        larger than this value.  This overrides the \c memory_page_max
        setting''',
        min='512K', max='500MB'),
        Config('merge_max', '15', r'''
        the maximum number of chunks to include in a merge operation''',
        min='2', max='100'),
        Config('merge_min', '0', r'''
        the minimum number of chunks to include in a merge operation. If
        set to 0 or 1 half the value of merge_max is used''',
        max='100'),
    ]),
]

# Per-file configuration
file_config = format_meta + [
<<<<<<< HEAD
	Config('block_allocation', 'best', r'''
	    configure block allocation. Permitted values are \c "first" or
	    \c "best"; the \c "first" configuration uses a first-available
	    algorithm during block allocation, the \c "best" configuration
	    uses a best-fit algorithm''',
	    choices=['first', 'best',]),
	Config('allocation_size', '4KB', r'''
	    the file unit allocation size, in bytes, must a power-of-two;
	    smaller values decrease the file space required by overflow
	    items, and the default value of 4KB is a good choice absent
	    requirements from the operating system or storage device''',
	    min='512B', max='128MB'),
	Config('block_compressor', '', r'''
	    configure a compressor for file blocks.  Permitted values are
	    \c "none", \c "bzip2", \c "snappy" or custom compression
	    engine \c "name" created with WT_CONNECTION::add_compressor.
	    See @ref compression for more information'''),
	Config('cache_resident', 'false', r'''
	    do not ever evict the object's pages; see @ref
	    tuning_cache_resident for more information''',
	    type='boolean'),
	Config('checksum', 'uncompressed', r'''
	    configure block checksums; permitted values are <code>on</code>
	    (checksum all blocks), <code>off</code> (checksum no blocks) and
	    <code>uncompresssed</code> (checksum only blocks which are not
	    compressed for any reason).  The \c uncompressed setting is for
	    applications which can rely on decompression to fail if a block
	    has been corrupted''',
	    choices=['on', 'off', 'uncompressed']),
	Config('collator', '', r'''
	    configure custom collation for keys.  Value must be a collator
	    name created with WT_CONNECTION::add_collator'''),
	Config('dictionary', '0', r'''
	    the maximum number of unique values remembered in the Btree
	    row-store leaf page value dictionary; see
	    @ref file_formats_compression for more information''',
	    min='0'),
	Config('format', 'btree', r'''
	    the file format''',
	    choices=['btree']),
	Config('huffman_key', '', r'''
	    configure Huffman encoding for keys.  Permitted values are
	    \c "none", \c "english", \c "utf8<file>" or \c "utf16<file>".
	    See @ref huffman for more information'''),
	Config('huffman_value', '', r'''
	    configure Huffman encoding for values.  Permitted values are
	    \c "none", \c "english", \c "utf8<file>" or \c "utf16<file>".
	    See @ref huffman for more information'''),
	Config('internal_key_truncate', 'true', r'''
	    configure internal key truncation, discarding unnecessary
	    trailing bytes on internal keys (ignored for custom
	    collators)''',
	    type='boolean'),
	Config('internal_page_max', '4KB', r'''
	    the maximum page size for internal nodes, in bytes; the size
	    must be a multiple of the allocation size and is significant
	    for applications wanting to avoid excessive L2 cache misses
	    while searching the tree.  The page maximum is the bytes of
	    uncompressed data, that is, the limit is applied before any
	    block compression is done''',
	    min='512B', max='512MB'),
	Config('internal_item_max', '0', r'''
	    the largest key stored within an internal node, in bytes.  If
	    non-zero, any key larger than the specified size will be
	    stored as an overflow item (which may require additional I/O
	    to access).  If zero, a default size is chosen that permits at
	    least 8 keys per internal page''',
	    min=0),
	Config('key_gap', '10', r'''
	    the maximum gap between instantiated keys in a Btree leaf page,
	    constraining the number of keys processed to instantiate a
	    random Btree leaf page key''',
	    min='0', undoc=True),
	Config('leaf_page_max', '32KB', r'''
	    the maximum page size for leaf nodes, in bytes; the size must
	    be a multiple of the allocation size, and is significant for
	    applications wanting to maximize sequential data transfer from
	    a storage device.  The page maximum is the bytes of uncompressed
	    data, that is, the limit is applied before any block compression
	    is done''',
	    min='512B', max='512MB'),
	Config('leaf_item_max', '0', r'''
	    the largest key or value stored within a leaf node, in bytes.
	    If non-zero, any key or value larger than the specified size
	    will be stored as an overflow item (which may require additional
	    I/O to access).  If zero, a default size is chosen that permits
	    at least 4 key and value pairs per leaf page''',
	    min=0),
	Config('memory_page_max', '5MB', r'''
	    the maximum size a page can grow to in memory before being
	    reconciled to disk.  The specified size will be adjusted to a lower
	    bound of <code>50 * leaf_page_max</code>, and an upper bound of
	    <code>cache_size / 2</code>.  This limit is soft - it is possible
	    for pages to be temporarily larger than this value.  This setting
	    is ignored for LSM trees, see \c chunk_size''',
	    min='512B', max='10TB'),
	Config('os_cache_max', '0', r'''
	    maximum system buffer cache usage, in bytes.  If non-zero, evict
	    object blocks from the system buffer cache after that many bytes
	    from this object are read or written into the buffer cache''',
	    min=0),
	Config('os_cache_dirty_max', '0', r'''
	    maximum dirty system buffer cache usage, in bytes.  If non-zero,
	    schedule writes for dirty blocks belonging to this object in the
	    system buffer cache after that many bytes from this object are
	    written into the buffer cache''',
	    min=0),
	Config('prefix_compression', 'false', r'''
	    configure prefix compression on row-store leaf pages''',
	    type='boolean'),
	Config('prefix_compression_min', '4', r'''
	    minimum gain before prefix compression will be used on row-store
	    leaf pages''',
	    min=0),
	Config('split_pct', '75', r'''
	    the Btree page split size as a percentage of the maximum Btree
	    page size, that is, when a Btree page is split, it will be
	    split into smaller pages, where each page is the specified
	    percentage of the maximum Btree page size''',
	    min='25', max='100'),
=======
    Config('block_allocation', 'best', r'''
        configure block allocation. Permitted values are \c "first" or
        \c "best"; the \c "first" configuration uses a first-available
        algorithm during block allocation, the \c "best" configuration
        uses a best-fit algorithm''',
        choices=['first', 'best',]),
    Config('allocation_size', '4KB', r'''
        the file unit allocation size, in bytes, must a power-of-two;
        smaller values decrease the file space required by overflow
        items, and the default value of 4KB is a good choice absent
        requirements from the operating system or storage device''',
        min='512B', max='128MB'),
    Config('block_compressor', '', r'''
        configure a compressor for file blocks.  Permitted values are
        empty (off) or \c "bzip2", \c "snappy" or custom compression
        engine \c "name" created with WT_CONNECTION::add_compressor.
        See @ref compression for more information'''),
    Config('cache_resident', 'false', r'''
        do not ever evict the object's pages; see @ref
        tuning_cache_resident for more information''',
        type='boolean'),
    Config('checksum', 'uncompressed', r'''
        configure block checksums; permitted values are <code>on</code>
        (checksum all blocks), <code>off</code> (checksum no blocks) and
        <code>uncompresssed</code> (checksum only blocks which are not
        compressed for any reason).  The \c uncompressed setting is for
        applications which can rely on decompression to fail if a block
        has been corrupted''',
        choices=['on', 'off', 'uncompressed']),
    Config('collator', '', r'''
        configure custom collation for keys.  Value must be a collator
        name created with WT_CONNECTION::add_collator'''),
    Config('dictionary', '0', r'''
        the maximum number of unique values remembered in the Btree
        row-store leaf page value dictionary; see
        @ref file_formats_compression for more information''',
        min='0'),
    Config('format', 'btree', r'''
        the file format''',
        choices=['btree']),
    Config('huffman_key', '', r'''
        configure Huffman encoding for keys.  Permitted values
        are empty (off), \c "english", \c "utf8<file>" or \c
        "utf16<file>".  See @ref huffman for more information'''),
    Config('huffman_value', '', r'''
        configure Huffman encoding for values.  Permitted values
        are empty (off), \c "english", \c "utf8<file>" or \c
        "utf16<file>".  See @ref huffman for more information'''),
    Config('internal_key_truncate', 'true', r'''
        configure internal key truncation, discarding unnecessary
        trailing bytes on internal keys (ignored for custom
        collators)''',
        type='boolean'),
    Config('internal_page_max', '4KB', r'''
        the maximum page size for internal nodes, in bytes; the size
        must be a multiple of the allocation size and is significant
        for applications wanting to avoid excessive L2 cache misses
        while searching the tree.  The page maximum is the bytes of
        uncompressed data, that is, the limit is applied before any
        block compression is done''',
        min='512B', max='512MB'),
    Config('internal_item_max', '0', r'''
        the largest key stored within an internal node, in bytes.  If
        non-zero, any key larger than the specified size will be
        stored as an overflow item (which may require additional I/O
        to access).  If zero, a default size is chosen that permits at
        least 8 keys per internal page''',
        min=0),
    Config('key_gap', '10', r'''
        the maximum gap between instantiated keys in a Btree leaf page,
        constraining the number of keys processed to instantiate a
        random Btree leaf page key''',
        min='0', undoc=True),
    Config('leaf_page_max', '32KB', r'''
        the maximum page size for leaf nodes, in bytes; the size must
        be a multiple of the allocation size, and is significant for
        applications wanting to maximize sequential data transfer from
        a storage device.  The page maximum is the bytes of uncompressed
        data, that is, the limit is applied before any block compression
        is done''',
        min='512B', max='512MB'),
    Config('leaf_item_max', '0', r'''
        the largest key or value stored within a leaf node, in bytes.
        If non-zero, any key or value larger than the specified size
        will be stored as an overflow item (which may require additional
        I/O to access).  If zero, a default size is chosen that permits
        at least 4 key and value pairs per leaf page''',
        min=0),
    Config('memory_page_max', '5MB', r'''
        the maximum size a page can grow to in memory before being
        reconciled to disk.  The specified size will be adjusted to a lower
        bound of <code>50 * leaf_page_max</code>, and an upper bound of
        <code>cache_size / 2</code>.  This limit is soft - it is possible
        for pages to be temporarily larger than this value.  This setting
        is ignored for LSM trees, see \c chunk_size''',
        min='512B', max='10TB'),
    Config('os_cache_max', '0', r'''
        maximum system buffer cache usage, in bytes.  If non-zero, evict
        object blocks from the system buffer cache after that many bytes
        from this object are read or written into the buffer cache''',
        min=0),
    Config('os_cache_dirty_max', '0', r'''
        maximum dirty system buffer cache usage, in bytes.  If non-zero,
        schedule writes for dirty blocks belonging to this object in the
        system buffer cache after that many bytes from this object are
        written into the buffer cache''',
        min=0),
    Config('prefix_compression', 'false', r'''
        configure prefix compression on row-store leaf pages''',
        type='boolean'),
    Config('prefix_compression_min', '4', r'''
        minimum gain before prefix compression will be used on row-store
        leaf pages''',
        min=0),
    Config('split_pct', '75', r'''
        the Btree page split size as a percentage of the maximum Btree
        page size, that is, when a Btree page is split, it will be
        split into smaller pages, where each page is the specified
        percentage of the maximum Btree page size''',
        min='25', max='100'),
>>>>>>> 513afa38
]

# File metadata, including both configurable and non-configurable (internal)
file_meta = file_config + [
    Config('checkpoint', '', r'''
        the file checkpoint entries'''),
    Config('checkpoint_lsn', '', r'''
        LSN of the last checkpoint'''),
    Config('id', '', r'''
        the file's ID number'''),
    Config('version', '(major=0,minor=0)', r'''
        the file version'''),
]

table_only_config = [
    Config('colgroups', '', r'''
        comma-separated list of names of column groups.  Each column
        group is stored separately, keyed by the primary key of the
        table.  If no column groups are specified, all columns are
        stored together in a single file.  All value columns in the
        table must appear in at least one column group.  Each column
        group must be created with a separate call to
        WT_SESSION::create''', type='list'),
]

index_only_config = [
    Config('extractor', '', r'''
    configure custom extractor for indices.  Value must be an extractor
    name created with WT_CONNECTION::add_extractor'''),
    Config('immutable', 'false', r'''
    configure the index to be immutable - that is an index is not changed
        by any update to a record in the table''', type='boolean'),
]

colgroup_meta = common_meta + source_meta

index_meta = format_meta + source_meta + index_only_config + [
    Config('index_key_columns', '', r'''
        number of public key columns''', type='int', undoc=True),
]

table_meta = format_meta + table_only_config

# Connection runtime config, shared by conn.reconfigure and wiredtiger_open
connection_runtime_config = [
    Config('async', '', r'''
        asynchronous operations configuration options''',
        type='category', subconfig=[
        Config('enabled', 'false', r'''
        enable asynchronous operation''',
        type='boolean'),
        Config('ops_max', '1024', r'''
        maximum number of expected simultaneous asynchronous
        operations''', min='10', max='4096'),
        Config('threads', '2', r'''
        the number of worker threads to service asynchronous
        requests''',
        min='1', max='20'), # !!! Must match WT_ASYNC_MAX_WORKERS
        ]),
    Config('cache_size', '100MB', r'''
        maximum heap memory to allocate for the cache. A database should
        configure either a cache_size or a shared_cache not both''',
        min='1MB', max='10TB'),
    Config('checkpoint', '', r'''
        periodically checkpoint the database''',
        type='category', subconfig=[
        Config('name', '"WiredTigerCheckpoint"', r'''
        the checkpoint name'''),
        Config('log_size', '0', r'''
        wait for this amount of log record bytes to be written to
        the log between each checkpoint.  A database can configure
        both log_size and wait to set an upper bound for checkpoints;
        setting this value above 0 configures periodic checkpoints''',
        min='0', max='2GB'),
        Config('wait', '0', r'''
        seconds to wait between each checkpoint; setting this value
        above 0 configures periodic checkpoints''',
        min='0', max='100000'),
        ]),
    Config('error_prefix', '', r'''
        prefix string for error messages'''),
    Config('eviction_dirty_target', '80', r'''
        continue evicting until the cache has less dirty memory than the
        value, as a percentage of the total cache size. Dirty pages will
        only be evicted if the cache is full enough to trigger eviction''',
        min=10, max=99),
    Config('eviction_target', '80', r'''
        continue evicting until the cache has less total memory than the
        value, as a percentage of the total cache size. Must be less than
        \c eviction_trigger''',
        min=10, max=99),
    Config('eviction_trigger', '95', r'''
        trigger eviction when the cache is using this much memory, as a
        percentage of the total cache size''', min=10, max=99),
    Config('lsm_manager', '', r'''
        configure database wide options for LSM tree management''',
        type='category', subconfig=[
        Config('worker_thread_max', '4', r'''
        Configure a set of threads to manage merging LSM trees in
            the database.''',
        min='3', max='20'),     # !!! Must match WT_LSM_MAX_WORKERS
        Config('merge', 'true', r'''
        merge LSM chunks where possible''',
        type='boolean')
        ]),
    Config('lsm_merge', 'true', r'''
        merge LSM chunks where possible (deprecated)''',
        type='boolean', undoc=True),
    Config('eviction', '', r'''
        eviction configuration options.''',
        type='category', subconfig=[
        Config('threads_max', '1', r'''
        maximum number of threads WiredTiger will start to help evict
        pages from cache. The number of threads started will vary
        depending on the current eviction load''',
        min=1, max=20),
        Config('threads_min', '1', r'''
        minimum number of threads WiredTiger will start to help evict
        pages from cache. The number of threads currently running will
        vary depending on the current eviction load''',
        min=1, max=20),
        ]),
    Config('shared_cache', '', r'''
        shared cache configuration options. A database should configure
        either a cache_size or a shared_cache not both''',
        type='category', subconfig=[
        Config('chunk', '10MB', r'''
        the granularity that a shared cache is redistributed''',
        min='1MB', max='10TB'),
        Config('reserve', '0', r'''
        amount of cache this database is guaranteed to have
        available from the shared cache. This setting is per
        database. Defaults to the chunk size''', type='int'),
        Config('name', '', r'''
        name of a cache that is shared between databases'''),
        Config('size', '500MB', r'''
        maximum memory to allocate for the shared cache. Setting
        this will update the value if one is already set''',
        min='1MB', max='10TB')
        ]),
    Config('statistics', 'none', r'''
        Maintain database statistics, which may impact performance.
        Choosing "all" maintains all statistics regardless of cost,
        "fast" maintains a subset of statistics that are relatively
        inexpensive, "none" turns off all statistics.  The "clear"
        configuration resets statistics after they are gathered,
        where appropriate (for example, a cache size statistic is
        not cleared, while the count of cursor insert operations will
        be cleared).   When "clear" is configured for the database,
        gathered statistics are reset each time a statistics cursor
        is used to gather statistics, as well as each time statistics
        are logged using the \c statistics_log configuration.  See
        @ref statistics for more information''',
        type='list', choices=['all', 'fast', 'none', 'clear']),
    Config('statistics_log', '', r'''
        log any statistics the database is configured to maintain,
        to a file.  See @ref statistics for more information''',
        type='category', subconfig=[
        Config('on_close', 'false', r'''log statistics on database close''',
        type='boolean'),
        Config('path', '"WiredTigerStat.%d.%H"', r'''
        the pathname to a file into which the log records are written,
        may contain ISO C standard strftime conversion specifications.
        If the value is not an absolute path name, the file is created
        relative to the database home'''),
        Config('sources', '', r'''
        if non-empty, include statistics for the list of data source
        URIs, if they are open at the time of the statistics logging.
        The list may include URIs matching a single data source
        ("table:mytable"), or a URI matching all data sources of a
        particular type ("table:")''',
        type='list'),
        Config('timestamp', '"%b %d %H:%M:%S"', r'''
        a timestamp prepended to each log record, may contain strftime
        conversion specifications'''),
        Config('wait', '0', r'''
        seconds to wait between each write of the log records''',
        min='0', max='100000'),
        ]),
    Config('verbose', '', r'''
        enable messages for various events. Only available if WiredTiger
        is configured with --enable-verbose. Options are given as a
        list, such as <code>"verbose=[evictserver,read]"</code>''',
        type='list', choices=[
        'api',
        'block',
        'checkpoint',
        'compact',
        'evict',
        'evictserver',
        'fileops',
        'log',
        'lsm',
        'metadata',
        'mutex',
        'overflow',
        'read',
        'reconcile',
        'recovery',
        'salvage',
        'shared_cache',
        'split',
        'temporary',
        'transaction',
        'verify',
        'version',
        'write']),
]

session_config = [
    Config('isolation', 'read-committed', r'''
        the default isolation level for operations in this session''',
        choices=['read-uncommitted', 'read-committed', 'snapshot']),
]

common_wiredtiger_open = [
    Config('buffer_alignment', '-1', r'''
        in-memory alignment (in bytes) for buffers used for I/O.  The
        default value of -1 indicates a platform-specific alignment
        value should be used (4KB on Linux systems, zero elsewhere)''',
        min='-1', max='1MB'),
    Config('checkpoint_sync', 'true', r'''
        flush files to stable storage when closing or writing
        checkpoints''',
        type='boolean'),
    Config('direct_io', '', r'''
        Use \c O_DIRECT to access files.  Options are given as a list,
        such as <code>"direct_io=[data]"</code>.  Configuring
        \c direct_io requires care, see @ref
        tuning_system_buffer_cache_direct_io for important warnings.
        Including \c "data" will cause WiredTiger data files to use
        \c O_DIRECT, including \c "log" will cause WiredTiger log files
        to use \c O_DIRECT, and including \c "checkpoint" will cause
        WiredTiger data files opened at a checkpoint (i.e: read only) to
        use \c O_DIRECT''',
        type='list', choices=['checkpoint', 'data', 'log']),
    Config('extensions', '', r'''
        list of shared library extensions to load (using dlopen).
        Any values specified to an library extension are passed to
        WT_CONNECTION::load_extension as the \c config parameter
        (for example,
        <code>extensions=(/path/ext.so={entry=my_entry})</code>)''',
        type='list'),
    Config('file_extend', '', r'''
        file extension configuration.  If set, extend files of the set
        type in allocations of the set size, instead of a block at a
        time as each new block is written.  For example,
        <code>file_extend=(data=16MB)</code>''',
        type='list', choices=['data', 'log']),
    Config('hazard_max', '1000', r'''
        maximum number of simultaneous hazard pointers per session
        handle''',
        min='15'),
    Config('log', '', r'''
        enable logging''',
        type='category', subconfig=[
        Config('archive', 'true', r'''
            automatically archive unneeded log files''',
            type='boolean'),
        Config('enabled', 'false', r'''
            enable logging subsystem''',
            type='boolean'),
        Config('file_max', '100MB', r'''
            the maximum size of log files''',
            min='100KB', max='2GB'),
        Config('path', '""', r'''
            the path to a directory into which the log files are written.
            If the value is not an absolute path name, the files are created
            relative to the database home'''),
        Config('prealloc', 'true', r'''
            pre-allocate log files.''',
            type='boolean'),
        ]),
    Config('mmap', 'true', r'''
        Use memory mapping to access files when possible''',
        type='boolean'),
    Config('multiprocess', 'false', r'''
        permit sharing between processes (will automatically start an
        RPC server for primary processes and use RPC for secondary
        processes). <b>Not yet supported in WiredTiger</b>''',
        type='boolean'),
    Config('session_max', '100', r'''
        maximum expected number of sessions (including server
        threads)''',
        min='1'),
    Config('transaction_sync', '', r'''
        how to sync log records when the transaction commits''',
        type='category', subconfig=[
        Config('enabled', 'false', r'''
            whether to sync the log on every commit by default, can
        be overridden by the \c sync setting to
        WT_SESSION::begin_transaction''',
            type='boolean'),
        Config('method', 'fsync', r'''
            the method used to ensure log records are stable on disk,
        see @ref tune_durability for more information''',
            choices=['dsync', 'fsync', 'none']),
        ]),
]

methods = {
'file.meta' : Method(file_meta),

'colgroup.meta' : Method(colgroup_meta),

'index.meta' : Method(index_meta),

'table.meta' : Method(table_meta),

'cursor.close' : Method([]),

'session.close' : Method([]),

'session.compact' : Method([
    Config('timeout', '1200', r'''
        maximum amount of time to allow for compact in seconds. The
        actual amount of time spent in compact may exceed the configured
        value. A value of zero disables the timeout''',
        type='int'),
]),

'session.create' : Method(file_config + lsm_config + source_meta + 
        index_only_config + table_only_config + [
    Config('exclusive', 'false', r'''
        fail if the object exists.  When false (the default), if the
        object exists, check that its settings match the specified
        configuration''',
        type='boolean'),
]),

'session.drop' : Method([
    Config('force', 'false', r'''
        return success if the object does not exist''',
        type='boolean'),
    Config('remove_files', 'true', r'''
        should the underlying files be removed?''',
        type='boolean'),
]),

'session.log_printf' : Method([]),

'session.open_cursor' : Method([
    Config('append', 'false', r'''
        append the value as a new record, creating a new record
        number key; valid only for cursors with record number keys''',
        type='boolean'),
    Config('bulk', 'false', r'''
        configure the cursor for bulk-loading, a fast, initial load
        path (see @ref tune_bulk_load for more information).  Bulk-load
        may only be used for newly created objects and cursors
        configured for bulk-load only support the WT_CURSOR::insert
        and WT_CURSOR::close methods.  When bulk-loading row-store
        objects, keys must be loaded in sorted order.  The value is
        usually a true/false flag; when bulk-loading fixed-length
        column store objects, the special value \c bitmap allows
        chunks of a memory resident bitmap to be loaded directly into
        a file by passing a \c WT_ITEM to WT_CURSOR::set_value where
        the \c size field indicates the number of records in the
        bitmap (as specified by the object's \c value_format
        configuration). Bulk-loaded bitmap values must end on a byte
        boundary relative to the bit count (except for the last set
        of values loaded)'''),
    Config('checkpoint', '', r'''
        the name of a checkpoint to open (the reserved name
        "WiredTigerCheckpoint" opens the most recent internal
        checkpoint taken for the object).  The cursor does not
        support data modification'''),
    Config('dump', '', r'''
        configure the cursor for dump format inputs and outputs: "hex"
        selects a simple hexadecimal format, "json" selects a JSON format
        with each record formatted as fields named by column names if
        available, and "print" selects a format where only non-printing
        characters are hexadecimal encoded.  These formats are compatible
        with the @ref util_dump and @ref util_load commands''',
        choices=['hex', 'json', 'print']),
    Config('next_random', 'false', r'''
        configure the cursor to return a pseudo-random record from
        the object; valid only for row-store cursors.  Cursors
        configured with \c next_random=true only support the
        WT_CURSOR::next and WT_CURSOR::close methods.  See @ref
        cursor_random for details''',
        type='boolean'),
    Config('overwrite', 'true', r'''
        configures whether the cursor's insert, update and remove
        methods check the existing state of the record.  If \c overwrite
        is \c false, WT_CURSOR::insert fails with ::WT_DUPLICATE_KEY
        if the record exists, WT_CURSOR::update and WT_CURSOR::remove
        fail with ::WT_NOTFOUND if the record does not exist''',
        type='boolean'),
    Config('raw', 'false', r'''
        ignore the encodings for the key and value, manage data as if
        the formats were \c "u".  See @ref cursor_raw for details''',
        type='boolean'),
    Config('readonly', 'false', r'''
        only query operations are supported by this cursor. An error is
        returned if a modification is attempted using the cursor.  The
        default is false for all cursor types except for log and metadata
        cursors''',
        type='boolean'),
    Config('skip_sort_check', 'false', r'''
        skip the check of the sort order of each bulk-loaded key''',
        type='boolean', undoc=True),
    Config('statistics', '', r'''
        Specify the statistics to be gathered.  Choosing "all" gathers
        statistics regardless of cost and may include traversing
        on-disk files; "fast" gathers a subset of relatively
        inexpensive statistics.  The selection must agree with the
        database \c statistics configuration specified to
        ::wiredtiger_open or WT_CONNECTION::reconfigure.  For example,
        "all" or "fast" can be configured when the database is
        configured with "all", but the cursor open will fail if "all"
        is specified when the database is configured with "fast",
        and the cursor open will fail in all cases when the database
        is configured with "none".  If \c statistics is not configured,
        the default configuration is the database configuration.
        The "clear" configuration resets statistics after gathering
        them, where appropriate (for example, a cache size statistic
        is not cleared, while the count of cursor insert operations
        will be cleared).  See @ref statistics for more information''',
        type='list', choices=['all', 'fast', 'clear']),
    Config('target', '', r'''
        if non-empty, backup the list of objects; valid only for a
        backup data source''',
        type='list'),
]),

'session.rename' : Method([]),
'session.salvage' : Method([
    Config('force', 'false', r'''
        force salvage even of files that do not appear to be WiredTiger
        files''',
        type='boolean'),
]),
'session.truncate' : Method([]),
'session.upgrade' : Method([]),
'session.verify' : Method([
    Config('dump_address', 'false', r'''
        Display addresses and page types as pages are verified, using
        the application's message handler, intended for debugging''',
        type='boolean'),
    Config('dump_blocks', 'false', r'''
        Display the contents of on-disk blocks as they are verified, using
        the application's message handler, intended for debugging''',
        type='boolean'),
    Config('dump_offsets', '', r'''
        Display the contents of specific on-disk blocks, using
        the application's message handler, intended for debugging''',
        type='list'),
    Config('dump_pages', 'false', r'''
        Display the contents of in-memory pages as they are verified, using
        the application's message handler, intended for debugging''',
        type='boolean')
]),

'session.begin_transaction' : Method([
    Config('isolation', '', r'''
        the isolation level for this transaction; defaults to the
        session's isolation level''',
        choices=['read-uncommitted', 'read-committed', 'snapshot']),
    Config('name', '', r'''
        name of the transaction for tracing and debugging'''),
    Config('priority', 0, r'''
        priority of the transaction for resolving conflicts.
        Transactions with higher values are less likely to abort''',
        min='-100', max='100'),
    Config('sync', '', r'''
        whether to sync log records when the transaction commits,
        inherited from ::wiredtiger_open \c transaction_sync''',
        type='boolean'),
]),

'session.commit_transaction' : Method([]),
'session.rollback_transaction' : Method([]),

'session.checkpoint' : Method([
<<<<<<< HEAD
	Config('drop', '', r'''
	    specify a list of checkpoints to drop.
	    The list may additionally contain one of the following keys:
	    \c "from=all" to drop all checkpoints,
	    \c "from=<checkpoint>" to drop all checkpoints after and
	    including the named checkpoint, or
	    \c "to=<checkpoint>" to drop all checkpoints before and
	    including the named checkpoint.  Checkpoints cannot be
	    dropped while a hot backup is in progress or if open in
	    a cursor''', type='list'),
	Config('force', 'false', r'''
	    by default, checkpoints may be skipped if the underlying object
	    has not been modified, this option forces the checkpoint''',
	    type='boolean'),
	Config('name', '', r'''
	    if set, specify a name for the checkpoint (note that checkpoints
	    including LSM trees may not be named)'''),
	Config('target', '', r'''
	    if non-empty, checkpoint the list of objects''', type='list'),
=======
    Config('drop', '', r'''
        specify a list of checkpoints to drop.
        The list may additionally contain one of the following keys:
        \c "from=all" to drop all checkpoints,
        \c "from=<checkpoint>" to drop all checkpoints after and
        including the named checkpoint, or
        \c "to=<checkpoint>" to drop all checkpoints before and
        including the named checkpoint.  Checkpoints cannot be
        dropped while a hot backup is in progress or if open in
        a cursor''', type='list'),
    Config('force', 'false', r'''
        by default, checkpoints may be skipped if the underlying object
        has not been modified, this option forces the checkpoint''',
        type='boolean'),
    Config('name', '', r'''
        if non-empty, specify a name for the checkpoint (note that
        checkpoints including LSM trees may not be named)'''),
    Config('target', '', r'''
        if non-empty, checkpoint the list of objects''', type='list'),
>>>>>>> 513afa38
]),

'connection.add_collator' : Method([]),
'connection.add_compressor' : Method([]),
'connection.add_data_source' : Method([]),
'connection.add_extractor' : Method([]),
'connection.async_new_op' : Method([
    Config('append', 'false', r'''
        append the value as a new record, creating a new record
        number key; valid only for operations with record number keys''',
        type='boolean'),
    Config('overwrite', 'true', r'''
        configures whether the cursor's insert, update and remove
        methods check the existing state of the record.  If \c overwrite
        is \c false, WT_CURSOR::insert fails with ::WT_DUPLICATE_KEY
        if the record exists, WT_CURSOR::update and WT_CURSOR::remove
        fail with ::WT_NOTFOUND if the record does not exist''',
        type='boolean'),
    Config('raw', 'false', r'''
        ignore the encodings for the key and value, manage data as if
        the formats were \c "u".  See @ref cursor_raw for details''',
        type='boolean'),
    Config('timeout', '1200', r'''
        maximum amount of time to allow for compact in seconds. The
        actual amount of time spent in compact may exceed the configured
        value. A value of zero disables the timeout''',
        type='int'),
]),
'connection.close' : Method([
    Config('leak_memory', 'false', r'''
        don't free memory during close''',
        type='boolean'),
]),
'connection.reconfigure' : Method(connection_runtime_config),

'connection.load_extension' : Method([
    Config('config', '', r'''
        configuration string passed to the entry point of the
        extension as its WT_CONFIG_ARG argument'''),
    Config('entry', 'wiredtiger_extension_init', r'''
        the entry point of the extension, called to initialize the
        extension when it is loaded.  The signature of the function
        must match ::wiredtiger_extension_init'''),
    Config('terminate', 'wiredtiger_extension_terminate', r'''
        an optional function in the extension that is called before
        the extension is unloaded during WT_CONNECTION::close.  The
        signature of the function must match
        ::wiredtiger_extension_terminate'''),
]),

'connection.open_session' : Method(session_config),

'session.reconfigure' : Method(session_config),

# There are 4 variants of the wiredtiger_open configurations.
# wiredtiger_open:
#    Configuration values allowed in the application's configuration
#    argument to the wiredtiger_open call.
# wiredtiger_open_basecfg:
#    Configuration values allowed in the WiredTiger.basecfg file (remove
#    creation-specific configuration strings and add a version string).
# wiredtiger_open_usercfg:
#    Configuration values allowed in the WiredTiger.config file (remove
#    creation-specific configuration strings).
# wiredtiger_open_all:
#    All of the above configuration values combined
'wiredtiger_open' : Method(
    connection_runtime_config +
    common_wiredtiger_open + [
    Config('config_base', 'true', r'''
        write the base configuration file if creating the database,
        see @ref config_base for more information''',
        type='boolean'),
    Config('create', 'false', r'''
        create the database if it does not exist''',
        type='boolean'),
    Config('exclusive', 'false', r'''
        fail if the database already exists, generally used with the
        \c create option''',
        type='boolean'),
    Config('use_environment_priv', 'false', r'''
        use the \c WIREDTIGER_CONFIG and \c WIREDTIGER_HOME environment
        variables regardless of whether or not the process is running
        with special privileges.  See @ref home for more information''',
        type='boolean'),
]),
'wiredtiger_open_basecfg' : Method(
    connection_runtime_config +
    common_wiredtiger_open + [
    Config('version', '(major=0,minor=0)', r'''
        the file version'''),
]),
'wiredtiger_open_usercfg' : Method(
    connection_runtime_config +
    common_wiredtiger_open
),
'wiredtiger_open_all' : Method(
    connection_runtime_config +
    common_wiredtiger_open + [
    Config('config_base', 'true', r'''
        write the base configuration file if creating the database,
        see @ref config_base for more information''',
        type='boolean'),
    Config('create', 'false', r'''
        create the database if it does not exist''',
        type='boolean'),
    Config('exclusive', 'false', r'''
        fail if the database already exists, generally used with the
        \c create option''',
        type='boolean'),
    Config('use_environment_priv', 'false', r'''
        use the \c WIREDTIGER_CONFIG and \c WIREDTIGER_HOME environment
        variables regardless of whether or not the process is running
        with special privileges.  See @ref home for more information''',
        type='boolean'),
    Config('version', '(major=0,minor=0)', r'''
        the file version'''),
]),
}<|MERGE_RESOLUTION|>--- conflicted
+++ resolved
@@ -1,4 +1,35 @@
 # This file is a python script that describes the WiredTiger API.
+
+class Error:
+    def __init__(self, name, desc, long_desc=None, **flags):
+        self.name = name
+        self.desc = desc
+        self.long_desc = long_desc
+        self.flags = flags
+
+errors = [
+    Error('WT_DUPLICATE_KEY', 'attempt to insert an existing key', '''
+        This error is generated when the application attempts to insert
+        a record with the same key as an existing record without the
+        'overwrite' configuration to WT_SESSION::open_cursor.'''),
+    Error('WT_ERROR', 'non-specific WiredTiger error', '''
+        This error is returned when an error is not covered by a
+        specific error return.'''),
+    Error('WT_NOTFOUND', 'item not found', '''
+        This error indicates an operation did not find a value to
+        return.  This includes cursor search and other operations
+        where no record matched the cursor's search key such as
+        WT_CURSOR::update or WT_CURSOR::remove.'''),
+    Error('WT_PANIC', 'WiredTiger library panic', '''
+        This error indicates an underlying problem that requires the
+        application exit and restart.'''),
+    Error('WT_RESTART', 'restart the operation (internal)', undoc=True),
+    Error('WT_ROLLBACK', 'conflict between concurrent operations', '''
+        This error is generated when an operation cannot be completed
+        due to a conflict with concurrent operations.  The operation
+        may be retried; if a transaction is in progress, it should be
+        rolled back and the operation retried in a new transaction.'''),
+]
 
 class Method:
     def __init__(self, config, **flags):
@@ -68,172 +99,50 @@
         options only relevant for LSM data sources''',
         type='category', subconfig=[
         Config('auto_throttle', 'true', r'''
-        Throttle inserts into LSM trees if flushing to disk isn't
-        keeping up''',
-        type='boolean'),
+            Throttle inserts into LSM trees if flushing to disk isn't
+            keeping up''',
+            type='boolean'),
         Config('bloom', 'true', r'''
-        create bloom filters on LSM tree chunks as they are merged''',
-        type='boolean'),
+            create bloom filters on LSM tree chunks as they are merged''',
+            type='boolean'),
         Config('bloom_config', '', r'''
-        config string used when creating Bloom filter files, passed
-        to WT_SESSION::create'''),
+            config string used when creating Bloom filter files, passed
+            to WT_SESSION::create'''),
         Config('bloom_bit_count', '16', r'''
-        the number of bits used per item for LSM bloom filters''',
-        min='2', max='1000'),
+            the number of bits used per item for LSM bloom filters''',
+            min='2', max='1000'),
         Config('bloom_hash_count', '8', r'''
-        the number of hash values per item used for LSM bloom
-        filters''',
-        min='2', max='100'),
+            the number of hash values per item used for LSM bloom
+            filters''',
+            min='2', max='100'),
         Config('bloom_oldest', 'false', r'''
-        create a bloom filter on the oldest LSM tree chunk. Only
-        supported if bloom filters are enabled''',
-        type='boolean'),
+            create a bloom filter on the oldest LSM tree chunk. Only
+            supported if bloom filters are enabled''',
+            type='boolean'),
         Config('chunk_max', '5GB', r'''
-        the maximum size a single chunk can be. Chunks larger than this
-        size are not considered for further merges. This is a soft
-        limit, and chunks larger than this value can be created.  Must
-        be larger than chunk_size''',
-        min='100MB', max='10TB'),
+            the maximum size a single chunk can be. Chunks larger than this
+            size are not considered for further merges. This is a soft
+            limit, and chunks larger than this value can be created.  Must
+            be larger than chunk_size''',
+            min='100MB', max='10TB'),
         Config('chunk_size', '10MB', r'''
-        the maximum size of the in-memory chunk of an LSM tree.  This
-        limit is soft - it is possible for chunks to be temporarily
-        larger than this value.  This overrides the \c memory_page_max
-        setting''',
-        min='512K', max='500MB'),
+            the maximum size of the in-memory chunk of an LSM tree.  This
+            limit is soft - it is possible for chunks to be temporarily
+            larger than this value.  This overrides the \c memory_page_max
+            setting''',
+            min='512K', max='500MB'),
         Config('merge_max', '15', r'''
-        the maximum number of chunks to include in a merge operation''',
-        min='2', max='100'),
+            the maximum number of chunks to include in a merge operation''',
+            min='2', max='100'),
         Config('merge_min', '0', r'''
-        the minimum number of chunks to include in a merge operation. If
-        set to 0 or 1 half the value of merge_max is used''',
-        max='100'),
+            the minimum number of chunks to include in a merge operation. If
+            set to 0 or 1 half the value of merge_max is used''',
+            max='100'),
     ]),
 ]
 
 # Per-file configuration
 file_config = format_meta + [
-<<<<<<< HEAD
-	Config('block_allocation', 'best', r'''
-	    configure block allocation. Permitted values are \c "first" or
-	    \c "best"; the \c "first" configuration uses a first-available
-	    algorithm during block allocation, the \c "best" configuration
-	    uses a best-fit algorithm''',
-	    choices=['first', 'best',]),
-	Config('allocation_size', '4KB', r'''
-	    the file unit allocation size, in bytes, must a power-of-two;
-	    smaller values decrease the file space required by overflow
-	    items, and the default value of 4KB is a good choice absent
-	    requirements from the operating system or storage device''',
-	    min='512B', max='128MB'),
-	Config('block_compressor', '', r'''
-	    configure a compressor for file blocks.  Permitted values are
-	    \c "none", \c "bzip2", \c "snappy" or custom compression
-	    engine \c "name" created with WT_CONNECTION::add_compressor.
-	    See @ref compression for more information'''),
-	Config('cache_resident', 'false', r'''
-	    do not ever evict the object's pages; see @ref
-	    tuning_cache_resident for more information''',
-	    type='boolean'),
-	Config('checksum', 'uncompressed', r'''
-	    configure block checksums; permitted values are <code>on</code>
-	    (checksum all blocks), <code>off</code> (checksum no blocks) and
-	    <code>uncompresssed</code> (checksum only blocks which are not
-	    compressed for any reason).  The \c uncompressed setting is for
-	    applications which can rely on decompression to fail if a block
-	    has been corrupted''',
-	    choices=['on', 'off', 'uncompressed']),
-	Config('collator', '', r'''
-	    configure custom collation for keys.  Value must be a collator
-	    name created with WT_CONNECTION::add_collator'''),
-	Config('dictionary', '0', r'''
-	    the maximum number of unique values remembered in the Btree
-	    row-store leaf page value dictionary; see
-	    @ref file_formats_compression for more information''',
-	    min='0'),
-	Config('format', 'btree', r'''
-	    the file format''',
-	    choices=['btree']),
-	Config('huffman_key', '', r'''
-	    configure Huffman encoding for keys.  Permitted values are
-	    \c "none", \c "english", \c "utf8<file>" or \c "utf16<file>".
-	    See @ref huffman for more information'''),
-	Config('huffman_value', '', r'''
-	    configure Huffman encoding for values.  Permitted values are
-	    \c "none", \c "english", \c "utf8<file>" or \c "utf16<file>".
-	    See @ref huffman for more information'''),
-	Config('internal_key_truncate', 'true', r'''
-	    configure internal key truncation, discarding unnecessary
-	    trailing bytes on internal keys (ignored for custom
-	    collators)''',
-	    type='boolean'),
-	Config('internal_page_max', '4KB', r'''
-	    the maximum page size for internal nodes, in bytes; the size
-	    must be a multiple of the allocation size and is significant
-	    for applications wanting to avoid excessive L2 cache misses
-	    while searching the tree.  The page maximum is the bytes of
-	    uncompressed data, that is, the limit is applied before any
-	    block compression is done''',
-	    min='512B', max='512MB'),
-	Config('internal_item_max', '0', r'''
-	    the largest key stored within an internal node, in bytes.  If
-	    non-zero, any key larger than the specified size will be
-	    stored as an overflow item (which may require additional I/O
-	    to access).  If zero, a default size is chosen that permits at
-	    least 8 keys per internal page''',
-	    min=0),
-	Config('key_gap', '10', r'''
-	    the maximum gap between instantiated keys in a Btree leaf page,
-	    constraining the number of keys processed to instantiate a
-	    random Btree leaf page key''',
-	    min='0', undoc=True),
-	Config('leaf_page_max', '32KB', r'''
-	    the maximum page size for leaf nodes, in bytes; the size must
-	    be a multiple of the allocation size, and is significant for
-	    applications wanting to maximize sequential data transfer from
-	    a storage device.  The page maximum is the bytes of uncompressed
-	    data, that is, the limit is applied before any block compression
-	    is done''',
-	    min='512B', max='512MB'),
-	Config('leaf_item_max', '0', r'''
-	    the largest key or value stored within a leaf node, in bytes.
-	    If non-zero, any key or value larger than the specified size
-	    will be stored as an overflow item (which may require additional
-	    I/O to access).  If zero, a default size is chosen that permits
-	    at least 4 key and value pairs per leaf page''',
-	    min=0),
-	Config('memory_page_max', '5MB', r'''
-	    the maximum size a page can grow to in memory before being
-	    reconciled to disk.  The specified size will be adjusted to a lower
-	    bound of <code>50 * leaf_page_max</code>, and an upper bound of
-	    <code>cache_size / 2</code>.  This limit is soft - it is possible
-	    for pages to be temporarily larger than this value.  This setting
-	    is ignored for LSM trees, see \c chunk_size''',
-	    min='512B', max='10TB'),
-	Config('os_cache_max', '0', r'''
-	    maximum system buffer cache usage, in bytes.  If non-zero, evict
-	    object blocks from the system buffer cache after that many bytes
-	    from this object are read or written into the buffer cache''',
-	    min=0),
-	Config('os_cache_dirty_max', '0', r'''
-	    maximum dirty system buffer cache usage, in bytes.  If non-zero,
-	    schedule writes for dirty blocks belonging to this object in the
-	    system buffer cache after that many bytes from this object are
-	    written into the buffer cache''',
-	    min=0),
-	Config('prefix_compression', 'false', r'''
-	    configure prefix compression on row-store leaf pages''',
-	    type='boolean'),
-	Config('prefix_compression_min', '4', r'''
-	    minimum gain before prefix compression will be used on row-store
-	    leaf pages''',
-	    min=0),
-	Config('split_pct', '75', r'''
-	    the Btree page split size as a percentage of the maximum Btree
-	    page size, that is, when a Btree page is split, it will be
-	    split into smaller pages, where each page is the specified
-	    percentage of the maximum Btree page size''',
-	    min='25', max='100'),
-=======
     Config('block_allocation', 'best', r'''
         configure block allocation. Permitted values are \c "first" or
         \c "best"; the \c "first" configuration uses a first-available
@@ -248,7 +157,7 @@
         min='512B', max='128MB'),
     Config('block_compressor', '', r'''
         configure a compressor for file blocks.  Permitted values are
-        empty (off) or \c "bzip2", \c "snappy" or custom compression
+        \c "none", \c "bzip2", \c "snappy" or custom compression
         engine \c "name" created with WT_CONNECTION::add_compressor.
         See @ref compression for more information'''),
     Config('cache_resident', 'false', r'''
@@ -275,13 +184,13 @@
         the file format''',
         choices=['btree']),
     Config('huffman_key', '', r'''
-        configure Huffman encoding for keys.  Permitted values
-        are empty (off), \c "english", \c "utf8<file>" or \c
-        "utf16<file>".  See @ref huffman for more information'''),
+        configure Huffman encoding for keys.  Permitted values are
+        \c "none", \c "english", \c "utf8<file>" or \c "utf16<file>".
+        See @ref huffman for more information'''),
     Config('huffman_value', '', r'''
-        configure Huffman encoding for values.  Permitted values
-        are empty (off), \c "english", \c "utf8<file>" or \c
-        "utf16<file>".  See @ref huffman for more information'''),
+        configure Huffman encoding for values.  Permitted values are
+        \c "none", \c "english", \c "utf8<file>" or \c "utf16<file>".
+        See @ref huffman for more information'''),
     Config('internal_key_truncate', 'true', r'''
         configure internal key truncation, discarding unnecessary
         trailing bytes on internal keys (ignored for custom
@@ -354,7 +263,6 @@
         split into smaller pages, where each page is the specified
         percentage of the maximum Btree page size''',
         min='25', max='100'),
->>>>>>> 513afa38
 ]
 
 # File metadata, including both configurable and non-configurable (internal)
@@ -382,10 +290,10 @@
 
 index_only_config = [
     Config('extractor', '', r'''
-    configure custom extractor for indices.  Value must be an extractor
-    name created with WT_CONNECTION::add_extractor'''),
+        configure custom extractor for indices.  Value must be an extractor
+        name created with WT_CONNECTION::add_extractor'''),
     Config('immutable', 'false', r'''
-    configure the index to be immutable - that is an index is not changed
+        configure the index to be immutable - that is an index is not changed
         by any update to a record in the table''', type='boolean'),
 ]
 
@@ -404,16 +312,16 @@
         asynchronous operations configuration options''',
         type='category', subconfig=[
         Config('enabled', 'false', r'''
-        enable asynchronous operation''',
-        type='boolean'),
+            enable asynchronous operation''',
+            type='boolean'),
         Config('ops_max', '1024', r'''
-        maximum number of expected simultaneous asynchronous
-        operations''', min='10', max='4096'),
+            maximum number of expected simultaneous asynchronous
+                operations''', min='10', max='4096'),
         Config('threads', '2', r'''
-        the number of worker threads to service asynchronous
-        requests''',
-        min='1', max='20'), # !!! Must match WT_ASYNC_MAX_WORKERS
-        ]),
+            the number of worker threads to service asynchronous
+                requests''',
+                min='1', max='20'), # !!! Must match WT_ASYNC_MAX_WORKERS
+            ]),
     Config('cache_size', '100MB', r'''
         maximum heap memory to allocate for the cache. A database should
         configure either a cache_size or a shared_cache not both''',
@@ -422,17 +330,17 @@
         periodically checkpoint the database''',
         type='category', subconfig=[
         Config('name', '"WiredTigerCheckpoint"', r'''
-        the checkpoint name'''),
+            the checkpoint name'''),
         Config('log_size', '0', r'''
-        wait for this amount of log record bytes to be written to
-        the log between each checkpoint.  A database can configure
-        both log_size and wait to set an upper bound for checkpoints;
-        setting this value above 0 configures periodic checkpoints''',
-        min='0', max='2GB'),
+            wait for this amount of log record bytes to be written to
+                the log between each checkpoint.  A database can configure
+                both log_size and wait to set an upper bound for checkpoints;
+                setting this value above 0 configures periodic checkpoints''',
+            min='0', max='2GB'),
         Config('wait', '0', r'''
-        seconds to wait between each checkpoint; setting this value
-        above 0 configures periodic checkpoints''',
-        min='0', max='100000'),
+            seconds to wait between each checkpoint; setting this value
+            above 0 configures periodic checkpoints''',
+            min='0', max='100000'),
         ]),
     Config('error_prefix', '', r'''
         prefix string for error messages'''),
@@ -453,12 +361,12 @@
         configure database wide options for LSM tree management''',
         type='category', subconfig=[
         Config('worker_thread_max', '4', r'''
-        Configure a set of threads to manage merging LSM trees in
+            Configure a set of threads to manage merging LSM trees in
             the database.''',
-        min='3', max='20'),     # !!! Must match WT_LSM_MAX_WORKERS
+            min='3', max='20'),     # !!! Must match WT_LSM_MAX_WORKERS
         Config('merge', 'true', r'''
-        merge LSM chunks where possible''',
-        type='boolean')
+            merge LSM chunks where possible''',
+            type='boolean')
         ]),
     Config('lsm_merge', 'true', r'''
         merge LSM chunks where possible (deprecated)''',
@@ -466,34 +374,34 @@
     Config('eviction', '', r'''
         eviction configuration options.''',
         type='category', subconfig=[
-        Config('threads_max', '1', r'''
+            Config('threads_max', '1', r'''
         maximum number of threads WiredTiger will start to help evict
         pages from cache. The number of threads started will vary
         depending on the current eviction load''',
-        min=1, max=20),
-        Config('threads_min', '1', r'''
-        minimum number of threads WiredTiger will start to help evict
-        pages from cache. The number of threads currently running will
-        vary depending on the current eviction load''',
-        min=1, max=20),
-        ]),
+                min=1, max=20),
+            Config('threads_min', '1', r'''
+                minimum number of threads WiredTiger will start to help evict
+                pages from cache. The number of threads currently running will
+                vary depending on the current eviction load''',
+                min=1, max=20),
+            ]),
     Config('shared_cache', '', r'''
         shared cache configuration options. A database should configure
         either a cache_size or a shared_cache not both''',
         type='category', subconfig=[
         Config('chunk', '10MB', r'''
-        the granularity that a shared cache is redistributed''',
-        min='1MB', max='10TB'),
+            the granularity that a shared cache is redistributed''',
+            min='1MB', max='10TB'),
         Config('reserve', '0', r'''
-        amount of cache this database is guaranteed to have
-        available from the shared cache. This setting is per
-        database. Defaults to the chunk size''', type='int'),
+            amount of cache this database is guaranteed to have
+            available from the shared cache. This setting is per
+            database. Defaults to the chunk size''', type='int'),
         Config('name', '', r'''
-        name of a cache that is shared between databases'''),
+            name of a cache that is shared between databases'''),
         Config('size', '500MB', r'''
-        maximum memory to allocate for the shared cache. Setting
-        this will update the value if one is already set''',
-        min='1MB', max='10TB')
+            maximum memory to allocate for the shared cache. Setting
+            this will update the value if one is already set''',
+            min='1MB', max='10TB')
         ]),
     Config('statistics', 'none', r'''
         Maintain database statistics, which may impact performance.
@@ -514,54 +422,54 @@
         to a file.  See @ref statistics for more information''',
         type='category', subconfig=[
         Config('on_close', 'false', r'''log statistics on database close''',
-        type='boolean'),
+            type='boolean'),
         Config('path', '"WiredTigerStat.%d.%H"', r'''
-        the pathname to a file into which the log records are written,
-        may contain ISO C standard strftime conversion specifications.
-        If the value is not an absolute path name, the file is created
-        relative to the database home'''),
+            the pathname to a file into which the log records are written,
+            may contain ISO C standard strftime conversion specifications.
+            If the value is not an absolute path name, the file is created
+            relative to the database home'''),
         Config('sources', '', r'''
-        if non-empty, include statistics for the list of data source
-        URIs, if they are open at the time of the statistics logging.
-        The list may include URIs matching a single data source
-        ("table:mytable"), or a URI matching all data sources of a
-        particular type ("table:")''',
-        type='list'),
+            if non-empty, include statistics for the list of data source
+            URIs, if they are open at the time of the statistics logging.
+            The list may include URIs matching a single data source
+            ("table:mytable"), or a URI matching all data sources of a
+            particular type ("table:")''',
+            type='list'),
         Config('timestamp', '"%b %d %H:%M:%S"', r'''
-        a timestamp prepended to each log record, may contain strftime
-        conversion specifications'''),
+            a timestamp prepended to each log record, may contain strftime
+            conversion specifications'''),
         Config('wait', '0', r'''
-        seconds to wait between each write of the log records''',
-        min='0', max='100000'),
+            seconds to wait between each write of the log records''',
+            min='0', max='100000'),
         ]),
     Config('verbose', '', r'''
         enable messages for various events. Only available if WiredTiger
         is configured with --enable-verbose. Options are given as a
         list, such as <code>"verbose=[evictserver,read]"</code>''',
         type='list', choices=[
-        'api',
-        'block',
-        'checkpoint',
-        'compact',
-        'evict',
-        'evictserver',
-        'fileops',
-        'log',
-        'lsm',
-        'metadata',
-        'mutex',
-        'overflow',
-        'read',
-        'reconcile',
-        'recovery',
-        'salvage',
-        'shared_cache',
-        'split',
-        'temporary',
-        'transaction',
-        'verify',
-        'version',
-        'write']),
+            'api',
+            'block',
+            'checkpoint',
+            'compact',
+            'evict',
+            'evictserver',
+            'fileops',
+            'log',
+            'lsm',
+            'metadata',
+            'mutex',
+            'overflow',
+            'read',
+            'reconcile',
+            'recovery',
+            'salvage',
+            'shared_cache',
+            'split',
+            'temporary',
+            'transaction',
+            'verify',
+            'version',
+            'write']),
 ]
 
 session_config = [
@@ -624,9 +532,6 @@
             the path to a directory into which the log files are written.
             If the value is not an absolute path name, the files are created
             relative to the database home'''),
-        Config('prealloc', 'true', r'''
-            pre-allocate log files.''',
-            type='boolean'),
         ]),
     Config('mmap', 'true', r'''
         Use memory mapping to access files when possible''',
@@ -830,27 +735,6 @@
 'session.rollback_transaction' : Method([]),
 
 'session.checkpoint' : Method([
-<<<<<<< HEAD
-	Config('drop', '', r'''
-	    specify a list of checkpoints to drop.
-	    The list may additionally contain one of the following keys:
-	    \c "from=all" to drop all checkpoints,
-	    \c "from=<checkpoint>" to drop all checkpoints after and
-	    including the named checkpoint, or
-	    \c "to=<checkpoint>" to drop all checkpoints before and
-	    including the named checkpoint.  Checkpoints cannot be
-	    dropped while a hot backup is in progress or if open in
-	    a cursor''', type='list'),
-	Config('force', 'false', r'''
-	    by default, checkpoints may be skipped if the underlying object
-	    has not been modified, this option forces the checkpoint''',
-	    type='boolean'),
-	Config('name', '', r'''
-	    if set, specify a name for the checkpoint (note that checkpoints
-	    including LSM trees may not be named)'''),
-	Config('target', '', r'''
-	    if non-empty, checkpoint the list of objects''', type='list'),
-=======
     Config('drop', '', r'''
         specify a list of checkpoints to drop.
         The list may additionally contain one of the following keys:
@@ -866,11 +750,10 @@
         has not been modified, this option forces the checkpoint''',
         type='boolean'),
     Config('name', '', r'''
-        if non-empty, specify a name for the checkpoint (note that
-        checkpoints including LSM trees may not be named)'''),
+        if set, specify a name for the checkpoint (note that checkpoints
+        including LSM trees may not be named)'''),
     Config('target', '', r'''
         if non-empty, checkpoint the list of objects''', type='list'),
->>>>>>> 513afa38
 ]),
 
 'connection.add_collator' : Method([]),
@@ -931,10 +814,10 @@
 #    argument to the wiredtiger_open call.
 # wiredtiger_open_basecfg:
 #    Configuration values allowed in the WiredTiger.basecfg file (remove
-#    creation-specific configuration strings and add a version string).
+# creation-specific configuration strings and add a version string).
 # wiredtiger_open_usercfg:
 #    Configuration values allowed in the WiredTiger.config file (remove
-#    creation-specific configuration strings).
+# creation-specific configuration strings).
 # wiredtiger_open_all:
 #    All of the above configuration values combined
 'wiredtiger_open' : Method(
