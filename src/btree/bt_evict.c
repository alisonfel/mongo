--- conflicted
+++ resolved
@@ -733,9 +733,6 @@
 	 */
 	i = WT_EVICT_WALK_BASE;
 	TAILQ_FOREACH(btree, &conn->btqh, q) {
-<<<<<<< HEAD
-		if (F_ISSET(btree, WT_BTREE_NO_EVICTION))
-=======
 		/*
 		 * Skip files marked as cache-resident, and files involved (or
 		 * potentially involved), in a bulk load.  The real problem is
@@ -743,8 +740,7 @@
 		 * to a bulk-loaded object, and empty trees aren't worth trying
 		 * to evict, anyway.
 		 */
-		if (btree->cache_resident || btree->bulk_load_ok)
->>>>>>> b320d397
+		if (F_ISSET(btree, WT_BTREE_NO_EVICTION) || btree->bulk_load_ok)
 			continue;
 
 		/* Reference the correct WT_BTREE handle. */
