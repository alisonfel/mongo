/*-
 * Copyright (c) 2014-2015 MongoDB, Inc.
 * Copyright (c) 2008-2014 WiredTiger, Inc.
 *	All rights reserved.
 *
 * See the file LICENSE for redistribution information.
 */

#include "wt_internal.h"

struct __rec_boundary;		typedef struct __rec_boundary WT_BOUNDARY;
struct __rec_dictionary;	typedef struct __rec_dictionary WT_DICTIONARY;
struct __rec_kv;		typedef struct __rec_kv WT_KV;

/*
 * Reconciliation is the process of taking an in-memory page, walking each entry
 * in the page, building a backing disk image in a temporary buffer representing
 * that information, and writing that buffer to disk.  What could be simpler?
 *
 * WT_RECONCILE --
 *	Information tracking a single page reconciliation.
 */
typedef struct {
	WT_REF  *ref;			/* Page being reconciled */
	WT_PAGE *page;
	uint32_t flags;			/* Caller's configuration */

	WT_ITEM	 dsk;			/* Temporary disk-image buffer */

	/*
	 * Track start/stop write generation to decide if all changes to the
	 * page are written.
	 */
	uint32_t orig_write_gen;

	/*
	 * Track start/stop checkpoint generations to decide if lookaside table
	 * records are correct.
	 */
	uint64_t orig_btree_checkpoint_gen;
	uint64_t orig_txn_checkpoint_gen;

	/*
	 * Track maximum transaction ID seen and first unwritten transaction ID.
	 */
	uint64_t max_txn;
	uint64_t first_dirty_txn;

	/*
	 * When we can't mark the page clean (for example, checkpoint found some
	 * uncommitted updates), there's a leave-dirty flag.
	 */
	bool leave_dirty;

	/*
	 * Raw compression (don't get me started, as if normal reconciliation
	 * wasn't bad enough).  If an application wants absolute control over
	 * what gets written to disk, we give it a list of byte strings and it
	 * gives us back an image that becomes a file block.  Because we don't
	 * know the number of items we're storing in a block until we've done
	 * a lot of work, we turn off most compression: dictionary, copy-cell,
	 * prefix and row-store internal page suffix compression are all off.
	 */
	bool	  raw_compression;
	uint32_t  raw_max_slots;	/* Raw compression array sizes */
	uint32_t *raw_entries;		/* Raw compression slot entries */
	uint32_t *raw_offsets;		/* Raw compression slot offsets */
	uint64_t *raw_recnos;		/* Raw compression recno count */
	WT_ITEM	  raw_destination;	/* Raw compression destination buffer */

	/*
	 * Track if reconciliation has seen any overflow items.  If a leaf page
	 * with no overflow items is written, the parent page's address cell is
	 * set to the leaf-no-overflow type.  This means we can delete the leaf
	 * page without reading it because we don't have to discard any overflow
	 * items it might reference.
	 *
	 * The test test is per-page reconciliation, that is, once we see an
	 * overflow item on the page, all subsequent leaf pages written for the
	 * page will not be leaf-no-overflow type, regardless of whether or not
	 * they contain overflow items.  In other words, leaf-no-overflow is not
	 * guaranteed to be set on every page that doesn't contain an overflow
	 * item, only that if it is set, the page contains no overflow items.
	 *
	 * The reason is because of raw compression: there's no easy/fast way to
	 * figure out if the rows selected by raw compression included overflow
	 * items, and the optimization isn't worth another pass over the data.
	 */
	bool	ovfl_items;

	/*
	 * Track if reconciliation of a row-store leaf page has seen empty (zero
	 * length) values.  We don't write out anything for empty values, so if
	 * there are empty values on a page, we have to make two passes over the
	 * page when it's read to figure out how many keys it has, expensive in
	 * the common case of no empty values and (entries / 2) keys.  Likewise,
	 * a page with only empty values is another common data set, and keys on
	 * that page will be equal to the number of entries.  In both cases, set
	 * a flag in the page's on-disk header.
	 *
	 * The test is per-page reconciliation as described above for the
	 * overflow-item test.
	 */
	bool	all_empty_value, any_empty_value;

	/*
	 * Reconciliation gets tricky if we have to split a page, which happens
	 * when the disk image we create exceeds the page type's maximum disk
	 * image size.
	 *
	 * First, the sizes of the page we're building.  If WiredTiger is doing
	 * page layout, page_size is the same as page_size_orig. We accumulate
	 * a "page size" of raw data and when we reach that size, we split the
	 * page into multiple chunks, eventually compressing those chunks.  When
	 * the application is doing page layout (raw compression is configured),
	 * page_size can continue to grow past page_size_orig, and we keep
	 * accumulating raw data until the raw compression callback accepts it.
	 */
	uint32_t page_size;		/* Set page size */
	uint32_t page_size_orig;	/* Saved set page size */

	/*
	 * Second, the split size: if we're doing the page layout, split to a
	 * smaller-than-maximum page size when a split is required so we don't
	 * repeatedly split a packed page.
	 */
	uint32_t split_size;		/* Split page size */

	/*
	 * The problem with splits is we've done a lot of work by the time we
	 * realize we're going to have to split, we don't want to start over.
	 *
	 * To keep from having to start over when we hit the maximum page size,
	 * we track the page information when we approach a split boundary.
	 * If we eventually have to split, we walk this structure and pretend
	 * we were splitting all along.  After that, we continue to append to
	 * this structure, and eventually walk it to create a new internal page
	 * that references all of our split pages.
	 */
	struct __rec_boundary {
		/*
		 * Offset is the byte offset in the initial split buffer of the
		 * first byte of the split chunk, recorded before we decide to
		 * split the page; the difference between chunk[1]'s offset and
		 * chunk[0]'s offset is chunk[0]'s length.
		 *
		 * Once we split a page, we stop filling in offset values, we're
		 * writing the split chunks as we find them.
		 */
		size_t offset;		/* Split's first byte */

		/*
		 * The recno and entries fields are the starting record number
		 * of the split chunk (for column-store splits), and the number
		 * of entries in the split chunk.  These fields are used both
		 * to write the split chunk, and to create a new internal page
		 * to reference the split pages.
		 */
		uint64_t recno;		/* Split's starting record */
		uint32_t entries;	/* Split's entries */

		WT_ADDR addr;		/* Split's written location */
		uint32_t size;		/* Split's size */
		uint32_t cksum;		/* Split's checksum */
		void    *dsk;		/* Split's disk image */

		/*
		 * Saved update list, supporting the WT_EVICT_UPDATE_RESTORE and
		 * WT_EVICT_LOOKASIDE configurations.
		 */
		WT_SAVE_UPD *supd;	/* Saved updates */
		uint32_t     supd_next;
		size_t	     supd_allocated;

		/*
		 * The key for a row-store page; no column-store key is needed
		 * because the page's recno, stored in the recno field, is the
		 * column-store key.
		 */
		WT_ITEM key;		/* Promoted row-store key */

		/*
		 * During wrapup, after reconciling the root page, we write a
		 * final block as part of a checkpoint.  If raw compression
		 * was configured, that block may have already been compressed.
		 */
		bool already_compressed;
	} *bnd;				/* Saved boundaries */
	uint32_t bnd_next;		/* Next boundary slot */
	uint32_t bnd_next_max;		/* Maximum boundary slots used */
	size_t	 bnd_entries;		/* Total boundary slots */
	size_t   bnd_allocated;		/* Bytes allocated */

	/*
	 * We track the total number of page entries copied into split chunks
	 * so we can easily figure out how many entries in the current split
	 * chunk.
	 */
	uint32_t total_entries;		/* Total entries in splits */

	/*
	 * And there's state information as to where in this process we are:
	 * (1) tracking split boundaries because we can still fit more split
	 * chunks into the maximum page size, (2) tracking the maximum page
	 * size boundary because we can't fit any more split chunks into the
	 * maximum page size, (3) not performing boundary checks because it's
	 * either not useful with the current page size configuration, or
	 * because we've already been forced to split.
	 */
	enum {	SPLIT_BOUNDARY=0,	/* Next: a split page boundary */
		SPLIT_MAX=1,		/* Next: the maximum page boundary */
		SPLIT_TRACKING_OFF=2,	/* No boundary checks */
		SPLIT_TRACKING_RAW=3 }	/* Underlying compression decides */
	bnd_state;

	/*
	 * We track current information about the current record number, the
	 * number of entries copied into the temporary buffer, where we are
	 * in the temporary buffer, and how much memory remains.  Those items
	 * are packaged here rather than passing pointers to stack locations
	 * around the code.
	 */
	uint64_t recno;			/* Current record number */
	uint32_t entries;		/* Current number of entries */
	uint8_t *first_free;		/* Current first free byte */
	size_t	 space_avail;		/* Remaining space in this chunk */

	/*
	 * Saved update list, supporting the WT_EVICT_UPDATE_RESTORE and
	 * WT_EVICT_LOOKASIDE configurations. While reviewing updates for each
	 * page, we save WT_UPDATE lists here, and then move them to per-block
	 * areas as the blocks are defined.
	 */
	WT_SAVE_UPD *supd;		/* Saved updates */
	uint32_t     supd_next;
	size_t	     supd_allocated;

	/*
	 * We don't need to keep the 0th key around on internal pages, the
	 * search code ignores them as nothing can sort less by definition.
	 * There's some trickiness here, see the code for comments on how
	 * these fields work.
	 */
	bool	 cell_zero;		/* Row-store internal page 0th key */

	/*
	 * WT_DICTIONARY --
	 *	We optionally build a dictionary of row-store values for leaf
	 * pages.  Where two value cells are identical, only write the value
	 * once, the second and subsequent copies point to the original cell.
	 * The dictionary is fixed size, but organized in a skip-list to make
	 * searches faster.
	 */
	struct __rec_dictionary {
		uint64_t hash;				/* Hash value */
		void	*cell;				/* Matching cell */

		u_int depth;				/* Skiplist */
		WT_DICTIONARY *next[0];
	} **dictionary;					/* Dictionary */
	u_int dictionary_next, dictionary_slots;	/* Next, max entries */
							/* Skiplist head. */
	WT_DICTIONARY *dictionary_head[WT_SKIP_MAXDEPTH];

	/*
	 * WT_KV--
	 *	An on-page key/value item we're building.
	 */
	struct __rec_kv {
		WT_ITEM	 buf;		/* Data */
		WT_CELL	 cell;		/* Cell and cell's length */
		size_t cell_len;
		size_t len;		/* Total length of cell + data */
	} k, v;				/* Key/Value being built */

	WT_ITEM *cur, _cur;		/* Key/Value being built */
	WT_ITEM *last, _last;		/* Last key/value built */

	bool key_pfx_compress;		/* If can prefix-compress next key */
	bool key_pfx_compress_conf;	/* If prefix compression configured */
	bool key_sfx_compress;		/* If can suffix-compress next key */
	bool key_sfx_compress_conf;	/* If suffix compression configured */

	bool is_bulk_load;		/* If it's a bulk load */

	WT_SALVAGE_COOKIE *salvage;	/* If it's a salvage operation */

	bool cache_write_lookaside;	/* Used the lookaside table */
	bool cache_write_restore;	/* Used update/restoration */

	uint32_t tested_ref_state;	/* Debugging information */
} WT_RECONCILE;

static void __rec_bnd_cleanup(WT_SESSION_IMPL *, WT_RECONCILE *, bool);
static void __rec_cell_build_addr(
		WT_RECONCILE *, const void *, size_t, u_int, uint64_t);
static int  __rec_cell_build_int_key(WT_SESSION_IMPL *,
		WT_RECONCILE *, const void *, size_t, bool *);
static int  __rec_cell_build_leaf_key(WT_SESSION_IMPL *,
		WT_RECONCILE *, const void *, size_t, bool *);
static int  __rec_cell_build_ovfl(WT_SESSION_IMPL *,
		WT_RECONCILE *, WT_KV *, uint8_t, uint64_t);
static int  __rec_cell_build_val(WT_SESSION_IMPL *,
		WT_RECONCILE *, const void *, size_t, uint64_t);
static int  __rec_col_fix(WT_SESSION_IMPL *, WT_RECONCILE *, WT_PAGE *);
static int  __rec_col_fix_slvg(WT_SESSION_IMPL *,
		WT_RECONCILE *, WT_PAGE *, WT_SALVAGE_COOKIE *);
static int  __rec_col_int(WT_SESSION_IMPL *, WT_RECONCILE *, WT_PAGE *);
static int  __rec_col_merge(WT_SESSION_IMPL *, WT_RECONCILE *, WT_PAGE *);
static int  __rec_col_var(WT_SESSION_IMPL *,
		WT_RECONCILE *, WT_PAGE *, WT_SALVAGE_COOKIE *);
static int  __rec_col_var_helper(WT_SESSION_IMPL *, WT_RECONCILE *,
		WT_SALVAGE_COOKIE *, WT_ITEM *, bool, uint8_t, uint64_t);
static int  __rec_destroy_session(WT_SESSION_IMPL *);
static int  __rec_root_write(WT_SESSION_IMPL *, WT_PAGE *, uint32_t);
static int  __rec_row_int(WT_SESSION_IMPL *, WT_RECONCILE *, WT_PAGE *);
static int  __rec_row_leaf(WT_SESSION_IMPL *,
		WT_RECONCILE *, WT_PAGE *, WT_SALVAGE_COOKIE *);
static int  __rec_row_leaf_insert(
		WT_SESSION_IMPL *, WT_RECONCILE *, WT_INSERT *);
static int  __rec_row_merge(WT_SESSION_IMPL *, WT_RECONCILE *, WT_PAGE *);
static int  __rec_split_col(WT_SESSION_IMPL *, WT_RECONCILE *, WT_PAGE *);
static int  __rec_split_discard(WT_SESSION_IMPL *, WT_PAGE *);
static int  __rec_split_fixup(WT_SESSION_IMPL *, WT_RECONCILE *);
static int  __rec_split_row(WT_SESSION_IMPL *, WT_RECONCILE *, WT_PAGE *);
static int  __rec_split_row_promote(
		WT_SESSION_IMPL *, WT_RECONCILE *, WT_ITEM *, uint8_t);
static int  __rec_split_write(WT_SESSION_IMPL *,
		WT_RECONCILE *, WT_BOUNDARY *, WT_ITEM *, bool);
static int  __rec_update_las(
		WT_SESSION_IMPL *, WT_RECONCILE *, uint32_t, WT_BOUNDARY *);
static int  __rec_write_init(WT_SESSION_IMPL *,
		WT_REF *, uint32_t, WT_SALVAGE_COOKIE *, void *);
static int  __rec_write_status(WT_SESSION_IMPL *, WT_RECONCILE *, WT_PAGE *);
static int  __rec_write_wrapup(WT_SESSION_IMPL *, WT_RECONCILE *, WT_PAGE *);
static int  __rec_write_wrapup_err(
		WT_SESSION_IMPL *, WT_RECONCILE *, WT_PAGE *);

static void __rec_dictionary_free(WT_SESSION_IMPL *, WT_RECONCILE *);
static int  __rec_dictionary_init(WT_SESSION_IMPL *, WT_RECONCILE *, u_int);
static int  __rec_dictionary_lookup(
		WT_SESSION_IMPL *, WT_RECONCILE *, WT_KV *, WT_DICTIONARY **);
static void __rec_dictionary_reset(WT_RECONCILE *);

/*
 * __wt_reconcile --
 *	Reconcile an in-memory page into its on-disk format, and write it.
 */
int
__wt_reconcile(WT_SESSION_IMPL *session,
    WT_REF *ref, WT_SALVAGE_COOKIE *salvage, uint32_t flags)
{
	WT_DECL_RET;
	WT_PAGE *page;
	WT_PAGE_MODIFY *mod;
	WT_RECONCILE *r;

	page = ref->page;
	mod = page->modify;

	WT_RET(__wt_verbose(session,
	    WT_VERB_RECONCILE, "%s", __wt_page_type_string(page->type)));

	/* We shouldn't get called with a clean page, that's an error. */
	WT_ASSERT(session, __wt_page_is_modified(page));

#ifdef HAVE_DIAGNOSTIC
	{
	/*
	 * Check that transaction time always moves forward for a given page.
	 * If this check fails, reconciliation can free something that a future
	 * reconciliation will need.
	 */
	uint64_t oldest_id = __wt_txn_oldest_id(session);
	WT_ASSERT(session, WT_TXNID_LE(mod->last_oldest_id, oldest_id));
	mod->last_oldest_id = oldest_id;
	}
#endif

	/* Record the most recent transaction ID we will *not* write. */
	mod->disk_snap_min = session->txn.snap_min;

	/* Initialize the reconciliation structure for each new run. */
	WT_RET(__rec_write_init(
	    session, ref, flags, salvage, &session->reconcile));
	r = session->reconcile;

	/*
	 * Reconciliation locks the page for three reasons:
	 *    Reconciliation reads the lists of page updates, obsolete updates
	 * cannot be discarded while reconciliation is in progress;
	 *    The compaction process reads page modification information, which
	 * reconciliation modifies;
	 *    In-memory splits: reconciliation of an internal page cannot handle
	 * a child page splitting during the reconciliation.
	 */
	F_CAS_ATOMIC_WAIT(page, WT_PAGE_RECONCILIATION);

	/* Reconcile the page. */
	switch (page->type) {
	case WT_PAGE_COL_FIX:
		if (salvage != NULL)
			ret = __rec_col_fix_slvg(session, r, page, salvage);
		else
			ret = __rec_col_fix(session, r, page);
		break;
	case WT_PAGE_COL_INT:
		WT_WITH_PAGE_INDEX(session,
		    ret = __rec_col_int(session, r, page));
		break;
	case WT_PAGE_COL_VAR:
		ret = __rec_col_var(session, r, page, salvage);
		break;
	case WT_PAGE_ROW_INT:
		WT_WITH_PAGE_INDEX(session,
		    ret = __rec_row_int(session, r, page));
		break;
	case WT_PAGE_ROW_LEAF:
		ret = __rec_row_leaf(session, r, page, salvage);
		break;
	WT_ILLEGAL_VALUE_SET(session);
	}

	/* Get the final status for the reconciliation. */
	if (ret == 0)
		ret = __rec_write_status(session, r, page);

	/* Wrap up the page reconciliation. */
	if (ret == 0)
		ret = __rec_write_wrapup(session, r, page);
	else
		WT_TRET(__rec_write_wrapup_err(session, r, page));

	/* Release the reconciliation lock. */
	F_CLR_ATOMIC(page, WT_PAGE_RECONCILIATION);

	/* Update statistics. */
	WT_STAT_FAST_CONN_INCR(session, rec_pages);
	WT_STAT_FAST_DATA_INCR(session, rec_pages);
	if (LF_ISSET(WT_EVICTING)) {
		WT_STAT_FAST_CONN_INCR(session, rec_pages_eviction);
		WT_STAT_FAST_DATA_INCR(session, rec_pages_eviction);
	}
	if (r->cache_write_lookaside) {
		WT_STAT_FAST_CONN_INCR(session, cache_write_lookaside);
		WT_STAT_FAST_DATA_INCR(session, cache_write_lookaside);
	}
	if (r->cache_write_restore) {
		WT_STAT_FAST_CONN_INCR(session, cache_write_restore);
		WT_STAT_FAST_DATA_INCR(session, cache_write_restore);
	}

	/*
	 * Clean up the boundary structures: some workloads result in millions
	 * of these structures, and if associated with some random session that
	 * got roped into doing forced eviction, they won't be discarded for the
	 * life of the session.
	 */
	__rec_bnd_cleanup(session, r, false);

	WT_RET(ret);

	/*
	 * Root pages are special, splits have to be done, we can't put it off
	 * as the parent's problem any more.
	 */
	if (__wt_ref_is_root(ref)) {
		WT_WITH_PAGE_INDEX(session,
		    ret = __rec_root_write(session, page, flags));
		return (ret);
	}

	/*
	 * Otherwise, mark the page's parent dirty.
	 * Don't mark the tree dirty: if this reconciliation is in service of a
	 * checkpoint, it's cleared the tree's dirty flag, and we don't want to
	 * set it again as part of that walk.
	 */
	return (__wt_page_parent_modify_set(session, ref, true));
}

/*
 * __rec_las_checkpoint_test --
 *	Return if the lookaside table is going to collide with a checkpoint.
 */
static inline bool
__rec_las_checkpoint_test(WT_SESSION_IMPL *session, WT_RECONCILE *r)
{
	WT_CONNECTION_IMPL *conn;
	WT_BTREE *btree;

	conn = S2C(session);
	btree = S2BT(session);

	/*
	 * Running checkpoints can collide with the lookaside table because
	 * reconciliation using the lookaside table writes the key's last
	 * committed value, which might not be the value checkpoint would write.
	 * If reconciliation was configured for lookaside table eviction, this
	 * file participates in checkpoints, and any of the tree or system
	 * transactional generation numbers don't match, there's a possible
	 * collision.
	 *
	 * It's a complicated test, but the alternative is to have checkpoint
	 * drain lookaside table reconciliations, and this isn't a problem for
	 * most workloads.
	 */
	if (!F_ISSET(r, WT_EVICT_LOOKASIDE))
		return (false);
	if (F_ISSET(btree, WT_BTREE_NO_CHECKPOINT))
		return (false);
	if (r->orig_btree_checkpoint_gen == btree->checkpoint_gen &&
	    r->orig_txn_checkpoint_gen == conn->txn_global.checkpoint_gen &&
	    r->orig_btree_checkpoint_gen == r->orig_txn_checkpoint_gen)
		return (false);
	return (true);
}

/*
 * __rec_write_status --
 *	Return the final status for reconciliation.
 */
static int
__rec_write_status(WT_SESSION_IMPL *session, WT_RECONCILE *r, WT_PAGE *page)
{
	WT_BTREE *btree;
	WT_PAGE_MODIFY *mod;

	btree = S2BT(session);
	mod = page->modify;

	/* Check for a lookaside table and checkpoint collision. */
	if (__rec_las_checkpoint_test(session, r))
		return (EBUSY);

	/*
	 * Set the page's status based on whether or not we cleaned the page.
	 */
	if (r->leave_dirty) {
		/*
		 * Update the page's first unwritten transaction ID.
		 */
		mod->first_dirty_txn = r->first_dirty_txn;

		/*
		 * The page remains dirty.
		 *
		 * Any checkpoint call cleared the tree's modified flag before
		 * writing pages, so we must explicitly reset it.  We insert a
		 * barrier after the change for clarity (the requirement is the
		 * flag be set before a subsequent checkpoint reads it, and
		 * as the current checkpoint is waiting on this reconciliation
		 * to complete, there's no risk of that happening)
		 */
		btree->modified = 1;
		WT_FULL_BARRIER();

		/*
		 * Eviction should only be here if following the save/restore
		 * eviction path.
		 */
		WT_ASSERT(session,
		    !F_ISSET(r, WT_EVICTING) ||
		    F_ISSET(r, WT_EVICT_UPDATE_RESTORE));
	} else {
		/*
		 * Track the page's maximum transaction ID (used to decide if
		 * we're likely to be able to evict this page in the future).
		 */
		mod->rec_max_txn = r->max_txn;

		/*
		 * Track the tree's maximum transaction ID (used to decide if
		 * it's safe to discard the tree). Reconciliation for eviction
		 * is multi-threaded, only update the tree's maximum transaction
		 * ID when doing a checkpoint. That's sufficient, we only care
		 * about the maximum transaction ID of current updates in the
		 * tree, and checkpoint visits every dirty page in the tree.
		 */
		if (!F_ISSET(r, WT_EVICTING) &&
		    WT_TXNID_LT(btree->rec_max_txn, r->max_txn))
			btree->rec_max_txn = r->max_txn;

		/*
		 * The page only might be clean; if the write generation is
		 * unchanged since reconciliation started, it's clean.
		 *
		 * If the write generation changed, the page has been written
		 * since reconciliation started and remains dirty (that can't
		 * happen when evicting, the page is exclusively locked).
		 */
		if (__wt_atomic_cas32(&mod->write_gen, r->orig_write_gen, 0))
			__wt_cache_dirty_decr(session, page);
		else
			WT_ASSERT(session, !F_ISSET(r, WT_EVICTING));
	}

	return (0);
}

/*
 * __rec_root_write --
 *	Handle the write of a root page.
 */
static int
__rec_root_write(WT_SESSION_IMPL *session, WT_PAGE *page, uint32_t flags)
{
	WT_DECL_RET;
	WT_PAGE *next;
	WT_PAGE_INDEX *pindex;
	WT_PAGE_MODIFY *mod;
	WT_REF fake_ref;
	uint32_t i;

	mod = page->modify;

	/*
	 * If a single root page was written (either an empty page or there was
	 * a 1-for-1 page swap), we've written root and checkpoint, we're done.
	 * If the root page split, write the resulting WT_REF array.  We already
	 * have an infrastructure for writing pages, create a fake root page and
	 * write it instead of adding code to write blocks based on the list of
	 * blocks resulting from a multiblock reconciliation.
	 */
	switch (mod->rec_result) {
	case WT_PM_REC_EMPTY:				/* Page is empty */
	case WT_PM_REC_REPLACE:				/* 1-for-1 page swap */
		return (0);
	case WT_PM_REC_MULTIBLOCK:			/* Multiple blocks */
		break;
	WT_ILLEGAL_VALUE(session);
	}

	WT_RET(__wt_verbose(session, WT_VERB_SPLIT,
	    "root page split -> %" PRIu32 " pages", mod->mod_multi_entries));

	/*
	 * Create a new root page, initialize the array of child references,
	 * mark it dirty, then write it.
	 */
	switch (page->type) {
	case WT_PAGE_COL_INT:
		WT_RET(__wt_page_alloc(session,
		    WT_PAGE_COL_INT, 1, mod->mod_multi_entries, false, &next));
		break;
	case WT_PAGE_ROW_INT:
		WT_RET(__wt_page_alloc(session,
		    WT_PAGE_ROW_INT, 0, mod->mod_multi_entries, false, &next));
		break;
	WT_ILLEGAL_VALUE(session);
	}

	WT_INTL_INDEX_GET(session, next, pindex);
	for (i = 0; i < mod->mod_multi_entries; ++i) {
		WT_ERR(__wt_multi_to_ref(session,
		    next, &mod->mod_multi[i], &pindex->index[i], NULL));
		pindex->index[i]->home = next;
	}

	/*
	 * We maintain a list of pages written for the root in order to free the
	 * backing blocks the next time the root is written.
	 */
	mod->mod_root_split = next;

	/*
	 * Mark the page dirty.
	 * Don't mark the tree dirty: if this reconciliation is in service of a
	 * checkpoint, it's cleared the tree's dirty flag, and we don't want to
	 * set it again as part of that walk.
	 */
	WT_ERR(__wt_page_modify_init(session, next));
	__wt_page_only_modify_set(session, next);

	/*
	 * Fake up a reference structure, and write the next root page.
	 */
	__wt_root_ref_init(&fake_ref, next, page->type == WT_PAGE_COL_INT);
	return (__wt_reconcile(session, &fake_ref, NULL, flags));

err:	__wt_page_out(session, &next);
	return (ret);
}

/*
 * __rec_raw_compression_config --
 *	Configure raw compression.
 */
static inline bool
__rec_raw_compression_config(
    WT_SESSION_IMPL *session, WT_PAGE *page, WT_SALVAGE_COOKIE *salvage)
{
	WT_BTREE *btree;

	btree = S2BT(session);

	/* Check if raw compression configured. */
	if (btree->compressor == NULL ||
	    btree->compressor->compress_raw == NULL)
		return (false);

	/* Only for row-store and variable-length column-store objects. */
	if (page->type == WT_PAGE_COL_FIX)
		return (false);

	/*
	 * Raw compression cannot support dictionary compression. (Technically,
	 * we could still use the raw callback on column-store variable length
	 * internal pages with dictionary compression configured, because
	 * dictionary compression only applies to column-store leaf pages, but
	 * that seems an unlikely use case.)
	 */
	if (btree->dictionary != 0)
		return (false);

	/* Raw compression cannot support prefix compression. */
	if (btree->prefix_compression != 0)
		return (false);

	/*
	 * Raw compression is also turned off during salvage: we can't allow
	 * pages to split during salvage, raw compression has no point if it
	 * can't manipulate the page size.
	 */
	if (salvage != NULL)
		return (false);

	return (true);
}

/*
 * __rec_write_init --
 *	Initialize the reconciliation structure.
 */
static int
__rec_write_init(WT_SESSION_IMPL *session,
    WT_REF *ref, uint32_t flags, WT_SALVAGE_COOKIE *salvage, void *reconcilep)
{
	WT_BTREE *btree;
	WT_CONNECTION_IMPL *conn;
	WT_PAGE *page;
	WT_RECONCILE *r;

	btree = S2BT(session);
	conn = S2C(session);
	page = ref->page;

	if ((r = *(WT_RECONCILE **)reconcilep) == NULL) {
		WT_RET(__wt_calloc_one(session, &r));

		*(WT_RECONCILE **)reconcilep = r;
		session->reconcile_cleanup = __rec_destroy_session;

		/* Connect pointers/buffers. */
		r->cur = &r->_cur;
		r->last = &r->_last;

		/* Disk buffers need to be aligned for writing. */
		F_SET(&r->dsk, WT_ITEM_ALIGNED);
	}

	/* Reconciliation is not re-entrant, make sure that doesn't happen. */
	WT_ASSERT(session, r->ref == NULL);

	/* Remember the configuration. */
	r->ref = ref;
	r->page = page;

	/*
	 * Save the page's write generation before reading the page.
	 * Save the transaction generations before reading the page.
	 * These are all ordered reads, but we only need one.
	 */
	r->orig_btree_checkpoint_gen = btree->checkpoint_gen;
	r->orig_txn_checkpoint_gen = conn->txn_global.checkpoint_gen;
	WT_ORDERED_READ(r->orig_write_gen, page->modify->write_gen);

	/*
	 * Lookaside table eviction is configured when eviction gets aggressive,
	 * adjust the flags for cases we don't support.
	 */
	if (LF_ISSET(WT_EVICT_LOOKASIDE)) {
		/*
		 * Saving lookaside table updates into the lookaside table won't
		 * work.
		 */
		if (F_ISSET(btree, WT_BTREE_LOOKASIDE))
			LF_CLR(WT_EVICT_LOOKASIDE);

		/*
		 * We don't yet support fixed-length column-store combined with
		 * the lookaside table. It's not hard to do, but the underlying
		 * function that reviews which updates can be written to the
		 * evicted page and which updates need to be written to the
		 * lookaside table needs access to the original value from the
		 * page being evicted, and there's no code path for that in the
		 * case of fixed-length column-store objects. (Row-store and
		 * variable-width column-store objects provide a reference to
		 * the unpacked on-page cell for this purpose, but there isn't
		 * an on-page cell for fixed-length column-store objects.) For
		 * now, turn it off.
		 */
		if (page->type == WT_PAGE_COL_FIX)
			LF_CLR(WT_EVICT_LOOKASIDE);

		/*
		 * Check for a lookaside table and checkpoint collision, and if
		 * we find one, turn off the lookaside file (we've gone to all
		 * the effort of getting exclusive access to the page, might as
		 * well try and evict it).
		 */
		if (__rec_las_checkpoint_test(session, r))
			LF_CLR(WT_EVICT_LOOKASIDE);
	}
	r->flags = flags;

	/* Track if the page can be marked clean. */
	r->leave_dirty = false;

	/* Raw compression. */
	r->raw_compression =
	    __rec_raw_compression_config(session, page, salvage);
	r->raw_destination.flags = WT_ITEM_ALIGNED;

	/* Track overflow items. */
	r->ovfl_items = false;

	/* Track empty values. */
	r->all_empty_value = true;
	r->any_empty_value = false;

	/* The list of saved updates. */
	r->supd_next = 0;

	/*
	 * Dictionary compression only writes repeated values once.  We grow
	 * the dictionary as necessary, always using the largest size we've
	 * seen.
	 *
	 * Reset the dictionary.
	 *
	 * Sanity check the size: 100 slots is the smallest dictionary we use.
	 */
	if (btree->dictionary != 0 && btree->dictionary > r->dictionary_slots)
		WT_RET(__rec_dictionary_init(session,
		    r, btree->dictionary < 100 ? 100 : btree->dictionary));
	__rec_dictionary_reset(r);

	/*
	 * Prefix compression discards repeated prefix bytes from row-store leaf
	 * page keys.
	 */
	r->key_pfx_compress_conf = false;
	if (btree->prefix_compression && page->type == WT_PAGE_ROW_LEAF)
		r->key_pfx_compress_conf = true;

	/*
	 * Suffix compression shortens internal page keys by discarding trailing
	 * bytes that aren't necessary for tree navigation.  We don't do suffix
	 * compression if there is a custom collator because we don't know what
	 * bytes a custom collator might use.  Some custom collators (for
	 * example, a collator implementing reverse ordering of strings), won't
	 * have any problem with suffix compression: if there's ever a reason to
	 * implement suffix compression for custom collators, we can add a
	 * setting to the collator, configured when the collator is added, that
	 * turns on suffix compression.
	 *
	 * The raw compression routines don't even consider suffix compression,
	 * but it doesn't hurt to confirm that.
	 */
	r->key_sfx_compress_conf = false;
	if (btree->collator == NULL &&
	    btree->internal_key_truncate && !r->raw_compression)
		r->key_sfx_compress_conf = true;

	r->is_bulk_load = false;

	r->salvage = salvage;

	r->cache_write_lookaside = r->cache_write_restore = false;

	/*
	 * Running transactions may update the page after we write it, so
	 * this is the highest ID we can be confident we will see.
	 */
	r->first_dirty_txn = conn->txn_global.last_running;

	return (0);
}

/*
 * __rec_destroy --
 *	Clean up the reconciliation structure.
 */
static void
__rec_destroy(WT_SESSION_IMPL *session, void *reconcilep)
{
	WT_RECONCILE *r;

	if ((r = *(WT_RECONCILE **)reconcilep) == NULL)
		return;
	*(WT_RECONCILE **)reconcilep = NULL;

	__wt_buf_free(session, &r->dsk);

	__wt_free(session, r->raw_entries);
	__wt_free(session, r->raw_offsets);
	__wt_free(session, r->raw_recnos);
	__wt_buf_free(session, &r->raw_destination);

	__rec_bnd_cleanup(session, r, true);

	__wt_free(session, r->supd);

	__wt_buf_free(session, &r->k.buf);
	__wt_buf_free(session, &r->v.buf);
	__wt_buf_free(session, &r->_cur);
	__wt_buf_free(session, &r->_last);

	__rec_dictionary_free(session, r);

	__wt_free(session, r);
}

/*
 * __rec_destroy_session --
 *	Clean up the reconciliation structure, session version.
 */
static int
__rec_destroy_session(WT_SESSION_IMPL *session)
{
	__rec_destroy(session, &session->reconcile);
	return (0);
}

/*
 * __rec_bnd_cleanup --
 *	Cleanup the boundary structure information.
 */
static void
__rec_bnd_cleanup(WT_SESSION_IMPL *session, WT_RECONCILE *r, bool destroy)
{
	WT_BOUNDARY *bnd;
	uint32_t i, last_used;

	if (r->bnd == NULL)
		return;

	/* Reconciliation is not re-entrant, make sure that doesn't happen. */
	r->ref = NULL;

	/*
	 * Free the boundary structures' memory.  In the case of normal cleanup,
	 * discard any memory we won't reuse in the next reconciliation; in the
	 * case of destruction, discard everything.
	 *
	 * During some big-page evictions we have seen boundary arrays that have
	 * millions of elements.  That should not be a normal event, but if the
	 * memory is associated with a random session, it won't be discarded
	 * until the session is closed. If there are more than 10,000 boundary
	 * structure elements, destroy the boundary array and we'll start over.
	 */
	if (destroy || r->bnd_entries > 10 * 1000) {
		for (bnd = r->bnd, i = 0; i < r->bnd_entries; ++bnd, ++i) {
			__wt_free(session, bnd->addr.addr);
			__wt_free(session, bnd->dsk);
			__wt_free(session, bnd->supd);
			__wt_buf_free(session, &bnd->key);
		}
		__wt_free(session, r->bnd);
		r->bnd_next = 0;
		r->bnd_entries = r->bnd_allocated = 0;
	} else {
		/*
		 * The boundary-next field points to the next boundary structure
		 * we were going to use, but there's no requirement that value
		 * be incremented before reconciliation updates the structure it
		 * points to, that is, there's no guarantee elements of the next
		 * boundary structure are still unchanged. Be defensive, clean
		 * up the "next" structure as well as the ones we know we used.
		 */
		last_used = r->bnd_next;
		if (last_used < r->bnd_entries)
			++last_used;
		for (bnd = r->bnd, i = 0; i < last_used; ++bnd, ++i) {
			__wt_free(session, bnd->addr.addr);
			__wt_free(session, bnd->dsk);
			__wt_free(session, bnd->supd);
		}
	}
}

/*
 * __rec_block_free --
 *	Helper function to free a block.
 */
static int
__rec_block_free(
    WT_SESSION_IMPL *session, const uint8_t *addr, size_t addr_size)
{
	WT_BM *bm;
	WT_BTREE *btree;

	btree = S2BT(session);
	bm = btree->bm;

	return (bm->free(bm, session, addr, addr_size));
}

/*
 * __rec_update_save --
 *	Save a WT_UPDATE list for later restoration.
 */
static int
__rec_update_save(WT_SESSION_IMPL *session,
    WT_RECONCILE *r, WT_INSERT *ins, WT_ROW *rip, uint64_t txnid)
{
	WT_RET(__wt_realloc_def(
	    session, &r->supd_allocated, r->supd_next + 1, &r->supd));
	r->supd[r->supd_next].ins = ins;
	r->supd[r->supd_next].rip = rip;
	r->supd[r->supd_next].onpage_txn = txnid;
	++r->supd_next;
	return (0);
}

/*
 * __rec_update_move --
 *	Move a saved WT_UPDATE list from the per-page cache to a specific
 * block's list.
 */
static int
__rec_update_move(WT_SESSION_IMPL *session, WT_BOUNDARY *bnd, WT_SAVE_UPD *supd)
{
	WT_RET(__wt_realloc_def(
	    session, &bnd->supd_allocated, bnd->supd_next + 1, &bnd->supd));
	bnd->supd[bnd->supd_next] = *supd;
	++bnd->supd_next;

	supd->ins = NULL;
	supd->rip = NULL;
	return (0);
}

/*
 * __rec_txn_read --
 *	Return the update in a list that should be written (or NULL if none can
 * be written).
 */
static int
__rec_txn_read(WT_SESSION_IMPL *session, WT_RECONCILE *r,
    WT_INSERT *ins, WT_ROW *rip, WT_CELL_UNPACK *vpack, WT_UPDATE **updp)
{
	WT_BTREE *btree;
	WT_DECL_RET;
	WT_DECL_ITEM(tmp);
	WT_PAGE *page;
	WT_UPDATE *append, *upd, *upd_list;
	size_t notused;
	uint64_t max_txn, min_txn, txnid;
	bool append_origv, skipped;

	*updp = NULL;

	btree = S2BT(session);
	page = r->page;

	/*
	 * If called with a WT_INSERT item, use its WT_UPDATE list (which must
	 * exist), otherwise check for an on-page row-store WT_UPDATE list
	 * (which may not exist). Return immediately if the item has no updates.
	 */
	if (ins == NULL) {
		if ((upd_list = WT_ROW_UPDATE(page, rip)) == NULL)
			return (0);
	} else
		upd_list = ins->upd;

	for (skipped = false,
	    max_txn = WT_TXN_NONE, min_txn = UINT64_MAX,
	    upd = upd_list; upd != NULL; upd = upd->next) {
		if ((txnid = upd->txnid) == WT_TXN_ABORTED)
			continue;

		/*
		 * Track the largest/smallest transaction IDs on the list and
		 * the smallest not-globally-visible transaction on the page.
		 */
		if (WT_TXNID_LT(max_txn, txnid))
			max_txn = txnid;
		if (WT_TXNID_LT(txnid, min_txn))
			min_txn = txnid;
		if (WT_TXNID_LT(txnid, r->first_dirty_txn) &&
		    !__wt_txn_visible_all(session, txnid))
			r->first_dirty_txn = txnid;

		/*
		 * Find the first update we can use.
		 */
		if (F_ISSET(r, WT_EVICTING)) {
			/*
			 * Eviction can write any committed update.
			 *
			 * When reconciling for eviction, track whether any
			 * uncommitted updates are found.
			 */
			if (__wt_txn_committed(session, txnid)) {
				if (*updp == NULL)
					*updp = upd;
			} else
				skipped = true;
		} else {
			/*
			 * Checkpoint can only write updates visible as of its
			 * snapshot.
			 *
			 * When reconciling for a checkpoint, track whether any
			 * updates were skipped on the way to finding the first
			 * visible update.
			 */
			if (*updp == NULL) {
				if (__wt_txn_visible(session, txnid))
					*updp = upd;
				else
					skipped = true;
			}
		}
	}

	/*
	 * If all of the updates were aborted, quit. This test is not strictly
	 * necessary because the above loop exits with skipped not set and the
	 * maximum transaction left at its initial value of WT_TXN_NONE, so
	 * the test below will be branch true and return, but it's cheap and a
	 * little more explicit, and makes Coverity happy.
	 */
	if (max_txn == WT_TXN_NONE)
		return (0);

	/*
	 * Track the maximum transaction ID in the page.  We store this in the
	 * tree at the end of reconciliation in the service of checkpoints, it
	 * is used to avoid discarding trees from memory when they have changes
	 * required to satisfy a snapshot read.
	 */
	if (WT_TXNID_LT(r->max_txn, max_txn))
		r->max_txn = max_txn;

	/*
	 * If there are no skipped updates and all updates are globally visible,
	 * the page can be marked clean and we're done, regardless if evicting
	 * or checkpointing.
	 *
	 * We have to check both: the oldest transaction ID may have moved while
	 * we were scanning the update list, so it is possible to find a skipped
	 * update, but then find all updates are stable at the end of the scan.
	 *
	 * Skip the visibility check for the lookaside table as a special-case,
	 * we know there are no older readers of that table.
	 */
	if (!skipped &&
	    (F_ISSET(btree, WT_BTREE_LOOKASIDE) ||
	    __wt_txn_visible_all(session, max_txn)))
		return (0);

	/*
	 * In some cases, there had better not be skipped updates or updates not
	 * yet globally visible.
	 */
	if (F_ISSET(r, WT_VISIBILITY_ERR))
		WT_PANIC_RET(session, EINVAL,
		    "reconciliation error, uncommitted update or update not "
		    "globally visible");

	/*
	 * If not trying to evict the page, we know what we'll write and we're
	 * done. Because some updates were skipped or are not globally visible,
	 * the page can't be marked clean.
	 */
	if (!F_ISSET(r, WT_EVICTING)) {
		r->leave_dirty = true;
		return (0);
	}

	/*
	 * Evicting with either uncommitted changes or not-yet-globally-visible
	 * changes. There are two ways to continue, the save/restore eviction
	 * path or the lookaside table eviction path. Both cannot be configured
	 * because the paths track different information. The save/restore path
	 * can handle both uncommitted and not-yet-globally-visible changes, by
	 * evicting most of the page and then creating a new, smaller page into
	 * which we re-instantiate those changes. The lookaside table path can
	 * only handle not-yet-globally-visible changes by writing those changes
	 * into the lookaside table and restoring them on demand if and when the
	 * page is read back into memory.
	 *
	 * Both paths are configured outside of reconciliation: the save/restore
	 * path is the WT_EVICT_UPDATE_RESTORE flag, the lookaside table path is
	 * the WT_EVICT_LOOKASIDE flag.
	 */
	if (!F_ISSET(r, WT_EVICT_LOOKASIDE | WT_EVICT_UPDATE_RESTORE))
		return (EBUSY);
	if (skipped && !F_ISSET(r, WT_EVICT_UPDATE_RESTORE))
		return (EBUSY);

	append_origv = false;
	if (F_ISSET(r, WT_EVICT_UPDATE_RESTORE)) {
		/*
		 * The save/restore eviction path.
		 *
		 * Clear the returned update so our caller ignores the key/value
		 * pair in the case of an insert/append list entry (everything
		 * we need is in the update list), and otherwise writes the
		 * original on-page key/value pair to which the update list
		 * applies.
		 */
		*updp = NULL;

		/* The page can't be marked clean. */
		r->leave_dirty = true;

		/*
		 * A special-case for overflow values, where we can't write the
		 * original on-page value item to disk because it's been updated
		 * or removed.
		 *
		 * What happens is that an overflow value is updated or removed
		 * and its backing blocks freed.  If any reader in the system
		 * might still want the value, a copy was cached in the page
		 * reconciliation tracking memory, and the page cell set to
		 * WT_CELL_VALUE_OVFL_RM.  Eviction then chose the page and
		 * we're splitting it up in order to push parts of it out of
		 * memory.
		 *
		 * We could write the original on-page value item to disk... if
		 * we had a copy.  The cache may not have a copy (a globally
		 * visible update would have kept a value from being cached), or
		 * an update that subsequently became globally visible could
		 * cause a cached value to be discarded.  Either way, once there
		 * is a globally visible update, we may not have the original
		 * value.
		 *
		 * Fortunately, if there's a globally visible update we don't
		 * care about the original version, so we simply ignore it, no
		 * transaction can ever try and read it.  If there isn't a
		 * globally visible update, there had better be a cached value.
		 *
		 * In the latter case, we could write the value out to disk, but
		 * (1) we are planning on re-instantiating this page in memory,
		 * it isn't going to disk, and (2) the value item is eventually
		 * going to be discarded, that seems like a waste of a write.
		 * Instead, find the cached value and append it to the update
		 * list we're saving for later restoration.
		 */
		if (vpack != NULL &&
		    vpack->raw == WT_CELL_VALUE_OVFL_RM &&
		    !__wt_txn_visible_all(session, min_txn))
			append_origv = true;
	} else {
		/*
		 * The lookaside table eviction path.
		 *
		 * If at least one update is globally visible, copy the update
		 * list and ignore the current on-page value. If no update is
		 * globally visible, readers require the page's original value.
		 */
		if (!__wt_txn_visible_all(session, min_txn))
			append_origv = true;
	}

	/*
	 * We need the original on-page value for some reason: get a copy and
	 * append it to the end of the update list with a transaction ID that
	 * guarantees its visibility.
	 */
	if (append_origv) {
		/*
		 * If we don't have a value cell, it's an insert/append list
		 * key/value pair which simply doesn't exist for some reader;
		 * place a deleted record at the end of the update list.
		 */
		if (vpack == NULL || vpack->type == WT_CELL_DEL)
			WT_RET(__wt_update_alloc(
			    session, NULL, &append, &notused));
		else {
			WT_RET(__wt_scr_alloc(session, 0, &tmp));
			if ((ret = __wt_page_cell_data_ref(
			    session, page, vpack, tmp)) == 0)
				ret = __wt_update_alloc(
				    session, tmp, &append, &notused);
			__wt_scr_free(session, &tmp);
			WT_RET(ret);
		}

		/*
		 * Give the entry an impossibly low transaction ID to ensure its
		 * global visibility, append it to the update list.
		 *
		 * Note the change to the actual reader-accessible update list:
		 * from now on, the original on-page value appears at the end
		 * of the update list, even if this reconciliation subsequently
		 * fails.
		 */
		append->txnid = WT_TXN_NONE;
		for (upd = upd_list; upd->next != NULL; upd = upd->next)
			;
		upd->next = append;
	}

	/*
	 * The order of the updates on the list matters, we can't move only the
	 * unresolved updates, move the entire update list.
	 *
	 * If we skipped updates, the transaction value is never used.  If we
	 * didn't skip updates, the list of updates are eventually written to
	 * the lookaside table, and associated with each update record is the
	 * transaction ID of the update we wrote in the reconciled page; once
	 * that transaction ID is globally visible, we know we no longer need
	 * the lookaside table records, allowing them to be discarded.
	 */
	return (__rec_update_save(session,
	    r, ins, rip, (*updp == NULL) ? WT_TXN_NONE : (*updp)->txnid));
}

/*
 * WT_CHILD_RELEASE, WT_CHILD_RELEASE_ERR --
 *	Macros to clean up during internal-page reconciliation, releasing the
 * hazard pointer we're holding on child pages.
 */
#define	WT_CHILD_RELEASE(session, hazard, ref) do {			\
	if (hazard) {							\
		hazard = false;						\
		WT_TRET(						\
		    __wt_page_release(session, ref, WT_READ_NO_EVICT));	\
	}								\
} while (0)
#define	WT_CHILD_RELEASE_ERR(session, hazard, ref) do {			\
	WT_CHILD_RELEASE(session, hazard, ref);				\
	WT_ERR(ret);							\
} while (0)

typedef enum {
    WT_CHILD_IGNORE,				/* Deleted child: ignore */
    WT_CHILD_MODIFIED,				/* Modified child */
    WT_CHILD_ORIGINAL,				/* Original child */
    WT_CHILD_PROXY				/* Deleted child: proxy */
} WT_CHILD_STATE;

/*
 * __rec_child_deleted --
 *	Handle pages with leaf pages in the WT_REF_DELETED state.
 */
static int
__rec_child_deleted(WT_SESSION_IMPL *session,
    WT_RECONCILE *r, WT_REF *ref, WT_CHILD_STATE *statep)
{
	WT_PAGE_DELETED *page_del;
	size_t addr_size;
	const uint8_t *addr;

	page_del = ref->page_del;

	/*
	 * Internal pages with child leaf pages in the WT_REF_DELETED state are
	 * a special case during reconciliation.  First, if the deletion was a
	 * result of a session truncate call, the deletion may not be visible to
	 * us. In that case, we proceed as with any change not visible during
	 * reconciliation by ignoring the change for the purposes of writing the
	 * internal page.
	 *
	 * In this case, there must be an associated page-deleted structure, and
	 * it holds the transaction ID we care about.
	 *
	 * In some cases, there had better not be any updates we can't see.
	 */
	if (F_ISSET(r, WT_VISIBILITY_ERR) &&
	    page_del != NULL && !__wt_txn_visible(session, page_del->txnid))
		WT_PANIC_RET(session, EINVAL,
		    "reconciliation illegally skipped an update");

	/*
	 * Deal with any underlying disk blocks.
	 *
	 * First, check to see if there is an address associated with this leaf:
	 * if there isn't, we're done, the underlying page is already gone.  If
	 * the page still exists, check for any transactions in the system that
	 * might want to see the page's state before it's deleted.
	 *
	 * If any such transactions exist, we cannot discard the underlying leaf
	 * page to the block manager because the transaction may eventually read
	 * it.  However, this write might be part of a checkpoint, and should we
	 * recover to that checkpoint, we'll need to delete the leaf page, else
	 * we'd leak it.  The solution is to write a proxy cell on the internal
	 * page ensuring the leaf page is eventually discarded.
	 *
	 * If no such transactions exist, we can discard the leaf page to the
	 * block manager and no cell needs to be written at all.  We do this
	 * outside of the underlying tracking routines because this action is
	 * permanent and irrevocable.  (Clearing the address means we've lost
	 * track of the disk address in a permanent way.  This is safe because
	 * there's no path to reading the leaf page again: if there's ever a
	 * read into this part of the name space again, the cache read function
	 * instantiates an entirely new page.)
	 */
	if (ref->addr != NULL &&
	    (page_del == NULL ||
	    __wt_txn_visible_all(session, page_del->txnid))) {
		WT_RET(__wt_ref_info(session, ref, &addr, &addr_size, NULL));
		WT_RET(__rec_block_free(session, addr, addr_size));

		if (__wt_off_page(ref->home, ref->addr)) {
			__wt_free(session, ((WT_ADDR *)ref->addr)->addr);
			__wt_free(session, ref->addr);
		}
		ref->addr = NULL;
	}

	/*
	 * If the original page is gone, we can skip the slot on the internal
	 * page.
	 */
	if (ref->addr == NULL) {
		*statep = WT_CHILD_IGNORE;

		/*
		 * Minor memory cleanup: if a truncate call deleted this page
		 * and we were ever forced to instantiate the page in memory,
		 * we would have built a list of updates in the page reference
		 * in order to be able to abort the truncate.  It's a cheap
		 * test to make that memory go away, we do it here because
		 * there's really nowhere else we do the checks.  In short, if
		 * we have such a list, and the backing address blocks are
		 * gone, there can't be any transaction that can abort.
		 */
		if (page_del != NULL) {
			__wt_free(session, ref->page_del->update_list);
			__wt_free(session, ref->page_del);
		}

		return (0);
	}

	/*
	 * Internal pages with deletes that aren't stable cannot be evicted, we
	 * don't have sufficient information to restore the page's information
	 * if subsequently read (we wouldn't know which transactions should see
	 * the original page and which should see the deleted page).
	 */
	if (F_ISSET(r, WT_EVICTING))
		return (EBUSY);

	/*
	 * If there are deleted child pages we can't discard immediately, keep
	 * the page dirty so they are eventually freed.
	 */
	r->leave_dirty = 1;

	/*
	 * If the original page cannot be freed, we need to keep a slot on the
	 * page to reference it from the parent page.
	 *
	 * If the delete is not visible in this checkpoint, write the original
	 * address normally.  Otherwise, we have to write a proxy record.
	 */
	if (__wt_txn_visible(session, page_del->txnid))
		*statep = WT_CHILD_PROXY;

	return (0);
}

/*
 * __rec_child_modify --
 *	Return if the internal page's child references any modifications.
 */
static int
__rec_child_modify(WT_SESSION_IMPL *session,
    WT_RECONCILE *r, WT_REF *ref, bool *hazardp, WT_CHILD_STATE *statep)
{
	WT_DECL_RET;
	WT_PAGE_MODIFY *mod;

	/* We may acquire a hazard pointer our caller must release. */
	*hazardp = false;

	/* Default to using the original child address. */
	*statep = WT_CHILD_ORIGINAL;

	/*
	 * This function is called when walking an internal page to decide how
	 * to handle child pages referenced by the internal page, specifically
	 * if the child page is to be merged into its parent.
	 *
	 * Internal pages are reconciled for two reasons: first, when evicting
	 * an internal page, second by the checkpoint code when writing internal
	 * pages.  During eviction, the subtree is locked down so all pages
	 * should be in the WT_REF_DISK or WT_REF_LOCKED state. During
	 * checkpoint, any eviction that might affect our review of an internal
	 * page is prohibited, however, as the subtree is not reserved for our
	 * exclusive use, there are other page states that must be considered.
	 */
	for (;; __wt_yield())
		switch (r->tested_ref_state = ref->state) {
		case WT_REF_DISK:
			/* On disk, not modified by definition. */
			goto done;

		case WT_REF_DELETED:
			/*
			 * The child is in a deleted state.
			 *
			 * It's possible the state could change underneath us as
			 * the page is read in, and we can race between checking
			 * for a deleted state and looking at the transaction ID
			 * to see if the delete is visible to us.  Lock down the
			 * structure.
			 */
			if (!__wt_atomic_casv32(
			    &ref->state, WT_REF_DELETED, WT_REF_LOCKED))
				break;
			ret = __rec_child_deleted(session, r, ref, statep);
			WT_PUBLISH(ref->state, WT_REF_DELETED);
			goto done;

		case WT_REF_LOCKED:
			/*
			 * Locked.
			 *
			 * If evicting, the evicted page's subtree, including
			 * this child, was selected for eviction by us and the
			 * state is stable until we reset it, it's an in-memory
			 * state.  This is the expected state for a child being
			 * merged into a page (where the page was selected by
			 * the eviction server for eviction).
			 */
			if (F_ISSET(r, WT_EVICTING))
				goto in_memory;

			/*
			 * If called during checkpoint, the child is being
			 * considered by the eviction server or the child is a
			 * fast-delete page being read.  The eviction may have
			 * started before the checkpoint and so we must wait
			 * for the eviction to be resolved.  I suspect we could
			 * handle fast-delete reads, but we can't distinguish
			 * between the two and fast-delete reads aren't expected
			 * to be common.
			 */
			break;

		case WT_REF_MEM:
			/*
			 * In memory.
			 *
			 * If evicting, the evicted page's subtree, including
			 * this child, was selected for eviction by us and the
			 * state is stable until we reset it, it's an in-memory
			 * state.  This is the expected state for a child being
			 * merged into a page (where the page belongs to a file
			 * being discarded from the cache during close).
			 */
			if (F_ISSET(r, WT_EVICTING))
				goto in_memory;

			/*
			 * If called during checkpoint, acquire a hazard pointer
			 * so the child isn't evicted, it's an in-memory case.
			 *
			 * This call cannot return split/restart, eviction of
			 * pages that split into their parent is shutout during
			 * checkpoint, all splits in process will have completed
			 * before we walk any pages for checkpoint.
			 */
			ret = __wt_page_in(session, ref,
			    WT_READ_CACHE | WT_READ_NO_EVICT |
			    WT_READ_NO_GEN | WT_READ_NO_WAIT);
			if (ret == WT_NOTFOUND) {
				ret = 0;
				break;
			}
			WT_RET(ret);
			*hazardp = true;
			goto in_memory;

		case WT_REF_READING:
			/*
			 * Being read, not modified by definition.
			 *
			 * We should never be here during eviction, a child page
			 * in this state within an evicted page's subtree would
			 * have caused normally eviction to fail, and exclusive
			 * eviction shouldn't ever see pages being read.
			 */
			WT_ASSERT(session, !F_ISSET(r, WT_EVICTING));
			goto done;

		case WT_REF_SPLIT:
			/*
			 * The page was split out from under us.
			 *
			 * We should never be here during eviction, a child page
			 * in this state within an evicted page's subtree would
			 * have caused eviction to fail.
			 *
			 * We should never be here during checkpoint, dirty page
			 * eviction is shutout during checkpoint, all splits in
			 * process will have completed before we walk any pages
			 * for checkpoint.
			 */
			WT_ASSERT(session, ref->state != WT_REF_SPLIT);
			/* FALLTHROUGH */

		WT_ILLEGAL_VALUE(session);
		}

in_memory:
	/*
	 * In-memory states: the child is potentially modified if the page's
	 * modify structure has been instantiated. If the modify structure
	 * exists and the page has actually been modified, set that state.
	 * If that's not the case, we would normally use the original cell's
	 * disk address as our reference, but, if we're forced to instantiate
	 * a deleted child page and it's never modified, we end up here with
	 * a page that has a modify structure, no modifications, and no disk
	 * address.  Ignore those pages, they're not modified and there is no
	 * reason to write the cell.
	 */
	mod = ref->page->modify;
	if (mod != NULL && mod->rec_result != 0)
		*statep = WT_CHILD_MODIFIED;
	else if (ref->addr == NULL) {
		*statep = WT_CHILD_IGNORE;
		WT_CHILD_RELEASE(session, *hazardp, ref);
	}

done:	WT_DIAGNOSTIC_YIELD;
	return (ret);
}

/*
 * __rec_incr --
 *	Update the memory tracking structure for a set of new entries.
 */
static inline void
__rec_incr(WT_SESSION_IMPL *session, WT_RECONCILE *r, uint32_t v, size_t size)
{
	/*
	 * The buffer code is fragile and prone to off-by-one errors -- check
	 * for overflow in diagnostic mode.
	 */
	WT_ASSERT(session, r->space_avail >= size);
	WT_ASSERT(session,
	    WT_BLOCK_FITS(r->first_free, size, r->dsk.mem, r->dsk.memsize));

	r->entries += v;
	r->space_avail -= size;
	r->first_free += size;
}

/*
 * __rec_copy_incr --
 *	Copy a key/value cell and buffer pair into the new image.
 */
static inline void
__rec_copy_incr(WT_SESSION_IMPL *session, WT_RECONCILE *r, WT_KV *kv)
{
	size_t len;
	uint8_t *p, *t;

	/*
	 * If there's only one chunk of data to copy (because the cell and data
	 * are being copied from the original disk page), the cell length won't
	 * be set, the WT_ITEM data/length will reference the data to be copied.
	 *
	 * WT_CELLs are typically small, 1 or 2 bytes -- don't call memcpy, do
	 * the copy in-line.
	 */
	for (p = (uint8_t *)r->first_free,
	    t = (uint8_t *)&kv->cell, len = kv->cell_len; len > 0; --len)
		*p++ = *t++;

	/* The data can be quite large -- call memcpy. */
	if (kv->buf.size != 0)
		memcpy(p, kv->buf.data, kv->buf.size);

	WT_ASSERT(session, kv->len == kv->cell_len + kv->buf.size);
	__rec_incr(session, r, 1, kv->len);
}

/*
 * __rec_dict_replace --
 *	Check for a dictionary match.
 */
static int
__rec_dict_replace(
    WT_SESSION_IMPL *session, WT_RECONCILE *r, uint64_t rle, WT_KV *val)
{
	WT_DICTIONARY *dp;
	uint64_t offset;

	/*
	 * We optionally create a dictionary of values and only write a unique
	 * value once per page, using a special "copy" cell for all subsequent
	 * copies of the value.  We have to do the cell build and resolution at
	 * this low level because we need physical cell offsets for the page.
	 *
	 * Sanity check: short-data cells can be smaller than dictionary-copy
	 * cells.  If the data is already small, don't bother doing the work.
	 * This isn't just work avoidance: on-page cells can't grow as a result
	 * of writing a dictionary-copy cell, the reconciliation functions do a
	 * split-boundary test based on the size required by the value's cell;
	 * if we grow the cell after that test we'll potentially write off the
	 * end of the buffer's memory.
	 */
	if (val->buf.size <= WT_INTPACK32_MAXSIZE)
		return (0);
	WT_RET(__rec_dictionary_lookup(session, r, val, &dp));
	if (dp == NULL)
		return (0);

	/*
	 * If the dictionary cell reference is not set, we're creating a new
	 * entry in the dictionary, update its location.
	 *
	 * If the dictionary cell reference is set, we have a matching value.
	 * Create a copy cell instead.
	 */
	if (dp->cell == NULL)
		dp->cell = r->first_free;
	else {
		offset = WT_PTRDIFF(r->first_free, dp->cell);
		val->len = val->cell_len =
		    __wt_cell_pack_copy(&val->cell, rle, offset);
		val->buf.data = NULL;
		val->buf.size = 0;
	}
	return (0);
}

/*
 * __rec_key_state_update --
 *	Update prefix and suffix compression based on the last key.
 */
static inline void
__rec_key_state_update(WT_RECONCILE *r, bool ovfl_key)
{
	WT_ITEM *a;

	/*
	 * If writing an overflow key onto the page, don't update the "last key"
	 * value, and leave the state of prefix compression alone.  (If we are
	 * currently doing prefix compression, we have a key state which will
	 * continue to work, we're just skipping the key just created because
	 * it's an overflow key and doesn't participate in prefix compression.
	 * If we are not currently doing prefix compression, we can't start, an
	 * overflow key doesn't give us any state.)
	 *
	 * Additionally, if we wrote an overflow key onto the page, turn off the
	 * suffix compression of row-store internal node keys.  (When we split,
	 * "last key" is the largest key on the previous page, and "cur key" is
	 * the first key on the next page, which is being promoted.  In some
	 * cases we can discard bytes from the "cur key" that are not needed to
	 * distinguish between the "last key" and "cur key", compressing the
	 * size of keys on internal nodes.  If we just built an overflow key,
	 * we're not going to update the "last key", making suffix compression
	 * impossible for the next key. Alternatively, we could remember where
	 * the last key was on the page, detect it's an overflow key, read it
	 * from disk and do suffix compression, but that's too much work for an
	 * unlikely event.)
	 *
	 * If we're not writing an overflow key on the page, update the last-key
	 * value and turn on both prefix and suffix compression.
	 */
	if (ovfl_key)
		r->key_sfx_compress = false;
	else {
		a = r->cur;
		r->cur = r->last;
		r->last = a;

		r->key_pfx_compress = r->key_pfx_compress_conf;
		r->key_sfx_compress = r->key_sfx_compress_conf;
	}
}

/*
 * Macros from fixed-length entries to/from bytes.
 */
#define	WT_FIX_BYTES_TO_ENTRIES(btree, bytes)				\
    ((uint32_t)((((bytes) * 8) / (btree)->bitcnt)))
#define	WT_FIX_ENTRIES_TO_BYTES(btree, entries)				\
	((uint32_t)WT_ALIGN((entries) * (btree)->bitcnt, 8))

/*
 * __rec_leaf_page_max --
 *	Figure out the maximum leaf page size for the reconciliation.
 */
static inline uint32_t
__rec_leaf_page_max(WT_SESSION_IMPL *session,  WT_RECONCILE *r)
{
	WT_BTREE *btree;
	WT_PAGE *page;
	uint32_t page_size;

	btree = S2BT(session);
	page = r->page;

	page_size = 0;
	switch (page->type) {
	case WT_PAGE_COL_FIX:
		/*
		 * Column-store pages can grow if there are missing records
		 * (that is, we lost a chunk of the range, and have to write
		 * deleted records).  Fixed-length objects are a problem, if
		 * there's a big missing range, we could theoretically have to
		 * write large numbers of missing objects.
		 */
		page_size = (uint32_t)WT_ALIGN(WT_FIX_ENTRIES_TO_BYTES(btree,
		    r->salvage->take + r->salvage->missing), btree->allocsize);
		break;
	case WT_PAGE_COL_VAR:
		/*
		 * Column-store pages can grow if there are missing records
		 * (that is, we lost a chunk of the range, and have to write
		 * deleted records).  Variable-length objects aren't usually a
		 * problem because we can write any number of deleted records
		 * in a single page entry because of the RLE, we just need to
		 * ensure that additional entry fits.
		 */
		break;
	case WT_PAGE_ROW_LEAF:
	default:
		/*
		 * Row-store pages can't grow, salvage never does anything
		 * other than reduce the size of a page read from disk.
		 */
		break;
	}

	/*
	 * Default size for variable-length column-store and row-store pages
	 * during salvage is the maximum leaf page size.
	 */
	if (page_size < btree->maxleafpage)
		page_size = btree->maxleafpage;

	/*
	 * The page we read from the disk should be smaller than the page size
	 * we just calculated, check out of paranoia.
	 */
	if (page_size < page->dsk->mem_size)
		page_size = page->dsk->mem_size;

	/*
	 * Salvage is the backup plan: don't let this fail.
	 */
	return (page_size * 2);
}

/*
 * __rec_split_bnd_init --
 *	Initialize a single boundary structure.
 */
static void
__rec_split_bnd_init(WT_SESSION_IMPL *session, WT_BOUNDARY *bnd)
{
	bnd->offset = 0;
	bnd->recno = WT_RECNO_OOB;
	bnd->entries = 0;

	__wt_free(session, bnd->addr.addr);
	WT_CLEAR(bnd->addr);
	bnd->size = 0;
	bnd->cksum = 0;
	__wt_free(session, bnd->dsk);

	__wt_free(session, bnd->supd);
	bnd->supd_next = 0;
	bnd->supd_allocated = 0;

	/*
	 * Don't touch the key, we re-use that memory in each new
	 * reconciliation.
	 */

	bnd->already_compressed = false;
}

/*
 * __rec_split_bnd_grow --
 *	Grow the boundary array as necessary.
 */
static int
__rec_split_bnd_grow(WT_SESSION_IMPL *session, WT_RECONCILE *r)
{
	/*
	 * Make sure there's enough room for another boundary.  The calculation
	 * is +2, because when filling in the current boundary's information,
	 * we save start information for the next boundary (a byte offset and a
	 * record number or key), in the (current + 1) slot.
	 *
	 * For the same reason, we're always initializing one ahead.
	 */
	WT_RET(__wt_realloc_def(
	    session, &r->bnd_allocated, r->bnd_next + 2, &r->bnd));
	r->bnd_entries = r->bnd_allocated / sizeof(r->bnd[0]);

	__rec_split_bnd_init(session, &r->bnd[r->bnd_next + 1]);

	return (0);
}

/*
 * __wt_split_page_size --
 *	Split page size calculation: we don't want to repeatedly split every
 * time a new entry is added, so we split to a smaller-than-maximum page size.
 */
uint32_t
__wt_split_page_size(WT_BTREE *btree, uint32_t maxpagesize)
{
	uintmax_t a;
	uint32_t split_size;

	/*
	 * Ideally, the split page size is some percentage of the maximum page
	 * size rounded to an allocation unit (round to an allocation unit so
	 * we don't waste space when we write).
	 */
	a = maxpagesize;			/* Don't overflow. */
	split_size = (uint32_t)
	    WT_ALIGN((a * (u_int)btree->split_pct) / 100, btree->allocsize);

	/*
	 * If the result of that calculation is the same as the allocation unit
	 * (that happens if the maximum size is the same size as an allocation
	 * unit, use a percentage of the maximum page size).
	 */
	if (split_size == btree->allocsize)
		split_size = (uint32_t)((a * (u_int)btree->split_pct) / 100);

	return (split_size);
}

/*
 * __rec_split_init --
 *	Initialization for the reconciliation split functions.
 */
static int
__rec_split_init(WT_SESSION_IMPL *session,
    WT_RECONCILE *r, WT_PAGE *page, uint64_t recno, uint32_t max)
{
	WT_BM *bm;
	WT_BTREE *btree;
	WT_PAGE_HEADER *dsk;
	size_t corrected_page_size;

	btree = S2BT(session);
	bm = btree->bm;

	/*
	 * The maximum leaf page size governs when an in-memory leaf page splits
	 * into multiple on-disk pages; however, salvage can't be allowed to
	 * split, there's no parent page yet.  If we're doing salvage, override
	 * the caller's selection of a maximum page size, choosing a page size
	 * that ensures we won't split.
	 */
	if (r->salvage != NULL)
		max = __rec_leaf_page_max(session, r);

	/*
	 * Set the page sizes.  If we're doing the page layout, the maximum page
	 * size is the same as the page size.  If the application is doing page
	 * layout (raw compression is configured), we accumulate some amount of
	 * additional data because we don't know how well it will compress, and
	 * we don't want to increment our way up to the amount of data needed by
	 * the application to successfully compress to the target page size.
	 */
	r->page_size = r->page_size_orig = max;
	if (r->raw_compression)
		r->page_size *= 10;

	/*
	 * Ensure the disk image buffer is large enough for the max object, as
	 * corrected by the underlying block manager.
	 */
	corrected_page_size = r->page_size;
	WT_RET(bm->write_size(bm, session, &corrected_page_size));
	WT_RET(__wt_buf_init(session, &r->dsk, corrected_page_size));

	/*
	 * Clear the disk page's header and block-manager space, set the page
	 * type (the type doesn't change, and setting it later would require
	 * additional code in a few different places).
	 */
	dsk = r->dsk.mem;
	memset(dsk, 0, WT_PAGE_HEADER_BYTE_SIZE(btree));
	dsk->type = page->type;

	/*
	 * If we have to split, we want to choose a smaller page size for the
	 * split pages, because otherwise we could end up splitting one large
	 * packed page over and over. We don't want to pick the minimum size
	 * either, because that penalizes an application that did a bulk load
	 * and subsequently inserted a few items into packed pages.  Currently
	 * defaulted to 75%, but I have no empirical evidence that's "correct".
	 *
	 * The maximum page size may be a multiple of the split page size (for
	 * example, there's a maximum page size of 128KB, but because the table
	 * is active and we don't want to split a lot, the split size is 20KB).
	 * The maximum page size may NOT be an exact multiple of the split page
	 * size.
	 *
	 * It's lots of work to build these pages and don't want to start over
	 * when we reach the maximum page size (it's painful to restart after
	 * creating overflow items and compacted data, for example, as those
	 * items have already been written to disk).  So, the loop calls the
	 * helper functions when approaching a split boundary, and we save the
	 * information at that point.  That allows us to go back and split the
	 * page at the boundary points if we eventually overflow the maximum
	 * page size.
	 *
	 * Finally, all this doesn't matter for fixed-size column-store pages,
	 * raw compression, and salvage.  Fixed-size column store pages can
	 * split under (very) rare circumstances, but they're allocated at a
	 * fixed page size, never anything smaller.  In raw compression, the
	 * underlying compression routine decides when we split, so it's not
	 * our problem.  In salvage, as noted above, we can't split at all.
	 */
	if (r->raw_compression || r->salvage != NULL) {
		r->split_size = 0;
		r->space_avail = r->page_size - WT_PAGE_HEADER_BYTE_SIZE(btree);
	}
	else if (page->type == WT_PAGE_COL_FIX) {
		r->split_size = r->page_size;
		r->space_avail =
		    r->split_size - WT_PAGE_HEADER_BYTE_SIZE(btree);
	} else {
		r->split_size = __wt_split_page_size(btree, r->page_size);
		r->space_avail =
		    r->split_size - WT_PAGE_HEADER_BYTE_SIZE(btree);
	}
	r->first_free = WT_PAGE_HEADER_BYTE(btree, dsk);

	/* Initialize the first boundary. */
	r->bnd_next = 0;
	WT_RET(__rec_split_bnd_grow(session, r));
	__rec_split_bnd_init(session, &r->bnd[0]);
	r->bnd[0].recno = recno;
	r->bnd[0].offset = WT_PAGE_HEADER_BYTE_SIZE(btree);

	/*
	 * If the maximum page size is the same as the split page size, either
	 * because of the object type or application configuration, there isn't
	 * any need to maintain split boundaries within a larger page.
	 *
	 * No configuration for salvage here, because salvage can't split.
	 */
	if (r->raw_compression)
		r->bnd_state = SPLIT_TRACKING_RAW;
	else if (max == r->split_size)
		r->bnd_state = SPLIT_TRACKING_OFF;
	else
		r->bnd_state = SPLIT_BOUNDARY;

	/* Initialize the entry counters. */
	r->entries = r->total_entries = 0;

	/* Initialize the starting record number. */
	r->recno = recno;

	/* New page, compression off. */
	r->key_pfx_compress = r->key_sfx_compress = false;

	return (0);
}

/*
 * __rec_is_checkpoint --
 *	Return if we're writing a checkpoint.
 */
static bool
__rec_is_checkpoint(WT_SESSION_IMPL *session, WT_RECONCILE *r, WT_BOUNDARY *bnd)
{
	WT_BTREE *btree;

	btree = S2BT(session);

	/*
	 * Check to see if we're going to create a checkpoint.
	 *
	 * This function exists as a place to hang this comment.
	 *
	 * Any time we write the root page of the tree without splitting we are
	 * creating a checkpoint (and have to tell the underlying block manager
	 * so it creates and writes the additional information checkpoints
	 * require).  However, checkpoints are completely consistent, and so we
	 * have to resolve information about the blocks we're expecting to free
	 * as part of the checkpoint, before writing the checkpoint.  In short,
	 * we don't do checkpoint writes here; clear the boundary information as
	 * a reminder and create the checkpoint during wrapup.
	 */
	if (!F_ISSET(btree, WT_BTREE_NO_CHECKPOINT) &&
	    bnd == &r->bnd[0] && __wt_ref_is_root(r->ref)) {
		bnd->addr.addr = NULL;
		bnd->addr.size = 0;
		bnd->addr.type = 0;
		return (true);
	}
	return (false);
}

/*
 * __rec_split_row_promote_cell --
 *	Get a key from a cell for the purposes of promotion.
 */
static int
__rec_split_row_promote_cell(
    WT_SESSION_IMPL *session, WT_PAGE_HEADER *dsk, WT_ITEM *key)
{
	WT_BTREE *btree;
	WT_CELL *cell;
	WT_CELL_UNPACK *kpack, _kpack;

	btree = S2BT(session);
	kpack = &_kpack;

	/*
	 * The cell had better have a zero-length prefix and not be a copy cell;
	 * the first cell on a page cannot refer an earlier cell on the page.
	 */
	cell = WT_PAGE_HEADER_BYTE(btree, dsk);
	__wt_cell_unpack(cell, kpack);
	WT_ASSERT(session,
	    kpack->prefix == 0 && kpack->raw != WT_CELL_VALUE_COPY);

	WT_RET(__wt_cell_data_copy(session, dsk->type, kpack, key));
	return (0);
}

/*
 * __rec_split_row_promote --
 *	Key promotion for a row-store.
 */
static int
__rec_split_row_promote(
    WT_SESSION_IMPL *session, WT_RECONCILE *r, WT_ITEM *key, uint8_t type)
{
	WT_BTREE *btree;
	WT_DECL_ITEM(update);
	WT_DECL_RET;
	WT_ITEM *max;
	WT_SAVE_UPD *supd;
	size_t cnt, len, size;
	uint32_t i;
	const uint8_t *pa, *pb;
	int cmp;

	/*
	 * For a column-store, the promoted key is the recno and we already have
	 * a copy.  For a row-store, it's the first key on the page, a variable-
	 * length byte string, get a copy.
	 *
	 * This function is called from the split code at each split boundary,
	 * but that means we're not called before the first boundary, and we
	 * will eventually have to get the first key explicitly when splitting
	 * a page.
	 *
	 * For the current slot, take the last key we built, after doing suffix
	 * compression.  The "last key we built" describes some process: before
	 * calling the split code, we must place the last key on the page before
	 * the boundary into the "last" key structure, and the first key on the
	 * page after the boundary into the "current" key structure, we're going
	 * to compare them for suffix compression.
	 *
	 * Suffix compression is a hack to shorten keys on internal pages.  We
	 * only need enough bytes in the promoted key to ensure searches go to
	 * the correct page: the promoted key has to be larger than the last key
	 * on the leaf page preceding it, but we don't need any more bytes than
	 * that. In other words, we can discard any suffix bytes not required
	 * to distinguish between the key being promoted and the last key on the
	 * leaf page preceding it.  This can only be done for the first level of
	 * internal pages, you cannot repeat suffix truncation as you split up
	 * the tree, it loses too much information.
	 *
	 * Note #1: if the last key on the previous page was an overflow key,
	 * we don't have the in-memory key against which to compare, and don't
	 * try to do suffix compression.  The code for that case turns suffix
	 * compression off for the next key, we don't have to deal with it here.
	 */
	if (type != WT_PAGE_ROW_LEAF || !r->key_sfx_compress)
		return (__wt_buf_set(session, key, r->cur->data, r->cur->size));

	btree = S2BT(session);
	WT_RET(__wt_scr_alloc(session, 0, &update));

	/*
	 * Note #2: if we skipped updates, an update key may be larger than the
	 * last key stored in the previous block (probable for append-centric
	 * workloads).  If there are skipped updates, check for one larger than
	 * the last key and smaller than the current key.
	 */
	max = r->last;
	if (F_ISSET(r, WT_EVICT_UPDATE_RESTORE))
		for (i = r->supd_next; i > 0; --i) {
			supd = &r->supd[i - 1];
			if (supd->ins == NULL)
				WT_ERR(__wt_row_leaf_key(session,
				    r->page, supd->rip, update, false));
			else {
				update->data = WT_INSERT_KEY(supd->ins);
				update->size = WT_INSERT_KEY_SIZE(supd->ins);
			}

			/* Compare against the current key, it must be less. */
			WT_ERR(__wt_compare(
			    session, btree->collator, update, r->cur, &cmp));
			if (cmp >= 0)
				continue;

			/* Compare against the last key, it must be greater. */
			WT_ERR(__wt_compare(
			    session, btree->collator, update, r->last, &cmp));
			if (cmp >= 0)
				max = update;

			/*
			 * The saved updates are in key-sort order so the entry
			 * we're looking for is either the last or the next-to-
			 * last one in the list.  Once we've compared an entry
			 * against the last key on the page, we're done.
			 */
			break;
		}

	/*
	 * The largest key on the last block must sort before the current key,
	 * so we'll either find a larger byte value in the current key, or the
	 * current key will be a longer key, and the interesting byte is one
	 * past the length of the shorter key.
	 */
	pa = max->data;
	pb = r->cur->data;
	len = WT_MIN(max->size, r->cur->size);
	size = len + 1;
	for (cnt = 1; len > 0; ++cnt, --len, ++pa, ++pb)
		if (*pa != *pb) {
			if (size != cnt) {
				WT_STAT_FAST_DATA_INCRV(session,
				    rec_suffix_compression, size - cnt);
				size = cnt;
			}
			break;
		}
	ret = __wt_buf_set(session, key, r->cur->data, size);

err:	__wt_scr_free(session, &update);
	return (ret);
}

/*
 * __rec_split_grow --
 *	Grow the split buffer.
 */
static int
__rec_split_grow(WT_SESSION_IMPL *session, WT_RECONCILE *r, size_t add_len)
{
	WT_BM *bm;
	WT_BTREE *btree;
	size_t corrected_page_size, len;

	btree = S2BT(session);
	bm = btree->bm;

	len = WT_PTRDIFF(r->first_free, r->dsk.mem);
	corrected_page_size = len + add_len;
	WT_RET(bm->write_size(bm, session, &corrected_page_size));
	WT_RET(__wt_buf_grow(session, &r->dsk, corrected_page_size));
	r->first_free = (uint8_t *)r->dsk.mem + len;
	WT_ASSERT(session, corrected_page_size >= len);
	r->space_avail = corrected_page_size - len;
	WT_ASSERT(session, r->space_avail >= add_len);
	return (0);
}

/*
 * __rec_split --
 *	Handle the page reconciliation bookkeeping.  (Did you know "bookkeeper"
 * has 3 doubled letters in a row?  Sweet-tooth does, too.)
 */
static int
__rec_split(WT_SESSION_IMPL *session, WT_RECONCILE *r, size_t next_len)
{
	WT_BOUNDARY *last, *next;
	WT_BTREE *btree;
	WT_PAGE_HEADER *dsk;
	size_t inuse;

	btree = S2BT(session);
	dsk = r->dsk.mem;

	/*
	 * We should never split during salvage, and we're about to drop core
	 * because there's no parent page.
	 */
	if (r->salvage != NULL)
		WT_PANIC_RET(session, WT_PANIC,
		    "%s page too large, attempted split during salvage",
		    __wt_page_type_string(r->page->type));

	/* Hitting a page boundary resets the dictionary, in all cases. */
	__rec_dictionary_reset(r);

	inuse = WT_PTRDIFF32(r->first_free, dsk);
	switch (r->bnd_state) {
	case SPLIT_BOUNDARY:
		/*
		 * We can get here if the first key/value pair won't fit.
		 * Additionally, grow the buffer to contain the current item if
		 * we haven't already consumed a reasonable portion of a split
		 * chunk.
		 */
		if (inuse < r->split_size / 2)
			break;

		/*
		 * About to cross a split boundary but not yet forced to split
		 * into multiple pages. If we have to split, this is one of the
		 * split points, save information about where we are when the
		 * split would have happened.
		 */
		WT_RET(__rec_split_bnd_grow(session, r));
		last = &r->bnd[r->bnd_next++];
		next = last + 1;

		/* Set the number of entries for the just finished chunk. */
		last->entries = r->entries - r->total_entries;
		r->total_entries = r->entries;

		/* Set the key for the next chunk. */
		next->recno = r->recno;
		if (dsk->type == WT_PAGE_ROW_INT ||
		    dsk->type == WT_PAGE_ROW_LEAF)
			WT_RET(__rec_split_row_promote(
			    session, r, &next->key, dsk->type));

		/*
		 * Set the starting buffer offset and clear the entries (the
		 * latter not required, but cleaner).
		 */
		next->offset = WT_PTRDIFF(r->first_free, dsk);
		next->entries = 0;

		/* Set the space available to another split-size chunk. */
		r->space_avail =
		    r->split_size - WT_PAGE_HEADER_BYTE_SIZE(btree);

		/*
		 * Adjust the space available to handle two cases:
		 *  - We don't have enough room for another full split-size
		 *    chunk on the page.
		 *  - We chose to fill past a page boundary because of a
		 *    large item.
		 */
		if (inuse + r->space_avail > r->page_size) {
			r->space_avail =
			    r->page_size > inuse ? (r->page_size - inuse) : 0;

			/* There are no further boundary points. */
			r->bnd_state = SPLIT_MAX;
		}

		/*
		 * Return if the next object fits into this page, else we have
		 * to split the page.
		 */
		if (r->space_avail >= next_len)
			return (0);

		/* FALLTHROUGH */
	case SPLIT_MAX:
		/*
		 * We're going to have to split and create multiple pages.
		 *
		 * Cycle through the saved split-point information, writing the
		 * split chunks we have tracked.  The underlying fixup function
		 * sets the space available and other information, and copied
		 * any unwritten chunk of data to the beginning of the buffer.
		 */
		WT_RET(__rec_split_fixup(session, r));

		/* We're done saving split chunks. */
		r->bnd_state = SPLIT_TRACKING_OFF;
		break;
	case SPLIT_TRACKING_OFF:
		/*
		 * We can get here if the first key/value pair won't fit.
		 * Additionally, grow the buffer to contain the current item if
		 * we haven't already consumed a reasonable portion of a split
		 * chunk.
		 */
		if (inuse < r->split_size / 2)
			break;

		/*
		 * The key/value pairs didn't fit into a single page, but either
		 * we've already noticed that and are now processing the rest of
		 * the pairs at split size boundaries, or the split size was the
		 * same as the page size, and we never bothered with split point
		 * information at all.
		 */
		WT_RET(__rec_split_bnd_grow(session, r));
		last = &r->bnd[r->bnd_next++];
		next = last + 1;

		/*
		 * Set the key for the next chunk (before writing the block, a
		 * key range is needed in that code).
		 */
		next->recno = r->recno;
		if (dsk->type == WT_PAGE_ROW_INT ||
		    dsk->type == WT_PAGE_ROW_LEAF)
			WT_RET(__rec_split_row_promote(
			    session, r, &next->key, dsk->type));

		/* Clear the entries (not required, but cleaner). */
		next->entries = 0;

		/* Finalize the header information and write the page. */
		dsk->recno = last->recno;
		dsk->u.entries = r->entries;
		dsk->mem_size = r->dsk.size = WT_PTRDIFF32(r->first_free, dsk);
		WT_RET(__rec_split_write(session, r, last, &r->dsk, false));

		/*
		 * Set the caller's entry count and buffer information for the
		 * next chunk.  We only get here if we're not splitting or have
		 * already split, so it's split-size chunks from here on out.
		 */
		r->entries = 0;
		r->first_free = WT_PAGE_HEADER_BYTE(btree, dsk);
		r->space_avail =
		    r->split_size - WT_PAGE_HEADER_BYTE_SIZE(btree);
		break;
	case SPLIT_TRACKING_RAW:
	WT_ILLEGAL_VALUE(session);
	}

	/*
	 * Overflow values can be larger than the maximum page size but still be
	 * "on-page". If the next key/value pair is larger than space available
	 * after a split has happened (in other words, larger than the maximum
	 * page size), create a page sized to hold that one key/value pair. This
	 * generally splits the page into key/value pairs before a large object,
	 * the object, and key/value pairs after the object. It's possible other
	 * key/value pairs will also be aggregated onto the bigger page before
	 * or after, if the page happens to hold them, but it won't necessarily
	 * happen that way.
	 */
	if (r->space_avail < next_len)
		WT_RET(__rec_split_grow(session, r, next_len));

	return (0);
}

/*
 * __rec_split_raw_worker --
 *	Handle the raw compression page reconciliation bookkeeping.
 */
static int
__rec_split_raw_worker(WT_SESSION_IMPL *session,
    WT_RECONCILE *r, size_t next_len, bool no_more_rows)
{
	WT_BM *bm;
	WT_BOUNDARY *last, *next;
	WT_BTREE *btree;
	WT_CELL *cell;
	WT_CELL_UNPACK *unpack, _unpack;
	WT_COMPRESSOR *compressor;
	WT_DECL_RET;
	WT_ITEM *dst, *write_ref;
	WT_PAGE_HEADER *dsk, *dsk_dst;
	WT_SESSION *wt_session;
	size_t corrected_page_size, extra_skip, len, result_len;
	uint64_t recno;
	uint32_t entry, i, result_slots, slots;
	bool last_block;
	uint8_t *dsk_start;

	wt_session = (WT_SESSION *)session;
	btree = S2BT(session);
	bm = btree->bm;

	unpack = &_unpack;
	compressor = btree->compressor;
	dst = &r->raw_destination;
	dsk = r->dsk.mem;

	WT_RET(__rec_split_bnd_grow(session, r));
	last = &r->bnd[r->bnd_next];
	next = last + 1;

	/*
	 * We can get here if the first key/value pair won't fit.
	 */
	if (r->entries == 0)
		goto split_grow;

	/*
	 * Build arrays of offsets and cumulative counts of cells and rows in
	 * the page: the offset is the byte offset to the possible split-point
	 * (adjusted for an initial chunk that cannot be compressed), entries
	 * is the cumulative page entries covered by the byte offset, recnos is
	 * the cumulative rows covered by the byte offset.
	 */
	if (r->entries >= r->raw_max_slots) {
		__wt_free(session, r->raw_entries);
		__wt_free(session, r->raw_offsets);
		__wt_free(session, r->raw_recnos);
		r->raw_max_slots = 0;

		i = r->entries + 100;
		WT_RET(__wt_calloc_def(session, i, &r->raw_entries));
		WT_RET(__wt_calloc_def(session, i, &r->raw_offsets));
		if (dsk->type == WT_PAGE_COL_INT ||
		    dsk->type == WT_PAGE_COL_VAR)
			WT_RET(__wt_calloc_def(session, i, &r->raw_recnos));
		r->raw_max_slots = i;
	}

	/*
	 * We're going to walk the disk image, which requires setting the
	 * number of entries.
	 */
	dsk->u.entries = r->entries;

	/*
	 * We track the record number at each column-store split point, set an
	 * initial value.
	 */
	recno = WT_RECNO_OOB;
	if (dsk->type == WT_PAGE_COL_VAR)
		recno = last->recno;

	entry = slots = 0;
	WT_CELL_FOREACH(btree, dsk, cell, unpack, i) {
		++entry;

		/*
		 * Row-store pages can split at keys, but not at values,
		 * column-store pages can split at values.
		 */
		__wt_cell_unpack(cell, unpack);
		switch (unpack->type) {
		case WT_CELL_KEY:
		case WT_CELL_KEY_OVFL:
		case WT_CELL_KEY_SHORT:
			break;
		case WT_CELL_ADDR_DEL:
		case WT_CELL_ADDR_INT:
		case WT_CELL_ADDR_LEAF:
		case WT_CELL_ADDR_LEAF_NO:
		case WT_CELL_DEL:
		case WT_CELL_VALUE:
		case WT_CELL_VALUE_OVFL:
		case WT_CELL_VALUE_SHORT:
			if (dsk->type == WT_PAGE_COL_INT) {
				recno = unpack->v;
				break;
			}
			if (dsk->type == WT_PAGE_COL_VAR) {
				recno += __wt_cell_rle(unpack);
				break;
			}
			r->raw_entries[slots] = entry;
			continue;
		WT_ILLEGAL_VALUE(session);
		}

		/*
		 * We can't compress the first 64B of the block (it must be
		 * written without compression), and a possible split point
		 * may appear in that 64B; keep it simple, ignore the first
		 * allocation size of data, anybody splitting smaller than
		 * that (as calculated before compression), is doing it wrong.
		 */
		if ((len = WT_PTRDIFF(cell, dsk)) > btree->allocsize)
			r->raw_offsets[++slots] =
			    WT_STORE_SIZE(len - WT_BLOCK_COMPRESS_SKIP);

		if (dsk->type == WT_PAGE_COL_INT ||
		    dsk->type == WT_PAGE_COL_VAR)
			r->raw_recnos[slots] = recno;
		r->raw_entries[slots] = entry;
	}

	/*
	 * If we haven't managed to find at least one split point, we're done,
	 * don't bother calling the underlying compression function.
	 */
	if (slots == 0) {
		result_len = 0;
		result_slots = 0;
		goto no_slots;
	}

	/* The slot at array's end is the total length of the data. */
	r->raw_offsets[++slots] =
	    WT_STORE_SIZE(WT_PTRDIFF(cell, dsk) - WT_BLOCK_COMPRESS_SKIP);

	/*
	 * Allocate a destination buffer. If there's a pre-size function, call
	 * it to determine the destination buffer's size, else the destination
	 * buffer is documented to be at least the source size. (We can't use
	 * the target page size, any single key/value could be larger than the
	 * page size. Don't bother figuring out a minimum, just use the source
	 * size.)
	 *
	 * The destination buffer needs to be large enough for the final block
	 * size, corrected for the requirements of the underlying block manager.
	 * If the final block size is 8KB, that's a multiple of 512B and so the
	 * underlying block manager is fine with it.  But... we don't control
	 * what the pre_size method returns us as a required size, and we don't
	 * want to document the compress_raw method has to skip bytes in the
	 * buffer because that's confusing, so do something more complicated.
	 * First, find out how much space the compress_raw function might need,
	 * either the value returned from pre_size, or the initial source size.
	 * Add the compress-skip bytes, and then correct that value for the
	 * underlying block manager. As a result, we have a destination buffer
	 * that's large enough when calling the compress_raw method, and there
	 * are bytes in the header just for us.
	 */
	if (compressor->pre_size == NULL)
		result_len = (size_t)r->raw_offsets[slots];
	else
		WT_RET(compressor->pre_size(compressor, wt_session,
		    (uint8_t *)dsk + WT_BLOCK_COMPRESS_SKIP,
		    (size_t)r->raw_offsets[slots], &result_len));
	extra_skip = btree->kencryptor == NULL ? 0 :
	    btree->kencryptor->size_const + WT_ENCRYPT_LEN_SIZE;

	corrected_page_size = result_len + WT_BLOCK_COMPRESS_SKIP;
	WT_RET(bm->write_size(bm, session, &corrected_page_size));
	WT_RET(__wt_buf_init(session, dst, corrected_page_size));

	/*
	 * Copy the header bytes into the destination buffer, then call the
	 * compression function.
	 */
	memcpy(dst->mem, dsk, WT_BLOCK_COMPRESS_SKIP);
	ret = compressor->compress_raw(compressor, wt_session,
	    r->page_size_orig, btree->split_pct,
	    WT_BLOCK_COMPRESS_SKIP + extra_skip,
	    (uint8_t *)dsk + WT_BLOCK_COMPRESS_SKIP,
	    r->raw_offsets, slots,
	    (uint8_t *)dst->mem + WT_BLOCK_COMPRESS_SKIP,
	    result_len, no_more_rows, &result_len, &result_slots);
	switch (ret) {
	case EAGAIN:
		/*
		 * The compression function wants more rows; accumulate and
		 * retry.
		 *
		 * Reset the resulting slots count, just in case the compression
		 * function modified it before giving up.
		 */
		result_slots = 0;
		break;
	case 0:
		/*
		 * If the compression function returned zero result slots, it's
		 * giving up and we write the original data.  (This is a pretty
		 * bad result: we've not done compression on a block much larger
		 * than the maximum page size, but once compression gives up,
		 * there's not much else we can do.)
		 *
		 * If the compression function returned non-zero result slots,
		 * we were successful and have a block to write.
		 */
		if (result_slots == 0) {
			WT_STAT_FAST_DATA_INCR(session, compress_raw_fail);

			/*
			 * If there are no more rows, we can write the original
			 * data from the original buffer.
			 */
			if (no_more_rows)
				break;

			/*
			 * Copy the original data to the destination buffer, as
			 * if the compression function simply copied it.  Take
			 * all but the last row of the original data (the last
			 * row has to be set as the key for the next block).
			 */
			result_slots = slots - 1;
			result_len = r->raw_offsets[result_slots];
			WT_RET(__wt_buf_grow(
			    session, dst, result_len + WT_BLOCK_COMPRESS_SKIP));
			memcpy((uint8_t *)dst->mem + WT_BLOCK_COMPRESS_SKIP,
			    (uint8_t *)dsk + WT_BLOCK_COMPRESS_SKIP,
			    result_len);

			/*
			 * Mark it as uncompressed so the standard compression
			 * function is called before the buffer is written.
			 */
			last->already_compressed = false;
		} else {
			WT_STAT_FAST_DATA_INCR(session, compress_raw_ok);

			/*
			 * If there are more rows and the compression function
			 * consumed all of the current data, there are problems:
			 * First, with row-store objects, we're potentially
			 * skipping updates, we must have a key for the next
			 * block so we know with what block a skipped update is
			 * associated.  Second, if the compression function
			 * compressed all of the data, we're not pushing it
			 * hard enough (unless we got lucky and gave it exactly
			 * the right amount to work with, which is unlikely).
			 * Handle both problems by accumulating more data any
			 * time we're not writing the last block and compression
			 * ate all of the rows.
			 */
			if (result_slots == slots && !no_more_rows)
				result_slots = 0;
			else
				last->already_compressed = true;
		}
		break;
	default:
		return (ret);
	}

no_slots:
	/*
	 * Check for the last block we're going to write: if no more rows and
	 * we failed to compress anything, or we compressed everything, it's
	 * the last block.
	 */
	last_block = no_more_rows &&
	    (result_slots == 0 || result_slots == slots);

	if (result_slots != 0) {
		/*
		 * We have a block, finalize the header information.
		 */
		dst->size = result_len + WT_BLOCK_COMPRESS_SKIP;
		dsk_dst = dst->mem;
		dsk_dst->recno = last->recno;
		dsk_dst->mem_size =
		    r->raw_offsets[result_slots] + WT_BLOCK_COMPRESS_SKIP;
		dsk_dst->u.entries = r->raw_entries[result_slots - 1];

		/*
		 * There is likely a remnant in the working buffer that didn't
		 * get compressed; copy it down to the start of the buffer and
		 * update the starting record number, free space and so on.
		 * !!!
		 * Note use of memmove, the source and destination buffers can
		 * overlap.
		 */
		len = WT_PTRDIFF(
		    r->first_free, (uint8_t *)dsk + dsk_dst->mem_size);
		dsk_start = WT_PAGE_HEADER_BYTE(btree, dsk);
		(void)memmove(dsk_start, (uint8_t *)r->first_free - len, len);

		r->entries -= r->raw_entries[result_slots - 1];
		r->first_free = dsk_start + len;
		r->space_avail += r->raw_offsets[result_slots];
		WT_ASSERT(session, r->first_free + r->space_avail <=
		    (uint8_t *)r->dsk.mem + r->dsk.memsize);

		/*
		 * Set the key for the next block (before writing the block, a
		 * key range is needed in that code).
		 */
		switch (dsk->type) {
		case WT_PAGE_COL_INT:
			next->recno = r->raw_recnos[result_slots];
			break;
		case WT_PAGE_COL_VAR:
			next->recno = r->raw_recnos[result_slots - 1];
			break;
		case WT_PAGE_ROW_INT:
		case WT_PAGE_ROW_LEAF:
			next->recno = WT_RECNO_OOB;
			if (!last_block) {
				/*
				 * Confirm there was uncompressed data remaining
				 * in the buffer, we're about to read it for the
				 * next chunk's initial key.
				 */
				WT_ASSERT(session, len > 0);
				WT_RET(__rec_split_row_promote_cell(
				    session, dsk, &next->key));
			}
			break;
		}
		write_ref = dst;
	} else if (no_more_rows) {
		/*
		 * Compression failed and there are no more rows to accumulate,
		 * write the original buffer instead.
		 */
		WT_STAT_FAST_DATA_INCR(session, compress_raw_fail);

		dsk->recno = last->recno;
		dsk->mem_size = r->dsk.size = WT_PTRDIFF32(r->first_free, dsk);
		dsk->u.entries = r->entries;

		r->entries = 0;
		r->first_free = WT_PAGE_HEADER_BYTE(btree, dsk);
		r->space_avail = r->page_size - WT_PAGE_HEADER_BYTE_SIZE(btree);

		write_ref = &r->dsk;
		last->already_compressed = false;
	} else {
		/*
		 * Compression failed, there are more rows to accumulate and the
		 * compression function wants to try again; increase the size of
		 * the "page" and try again after we accumulate some more rows.
		 */
		WT_STAT_FAST_DATA_INCR(session, compress_raw_fail_temporary);
		goto split_grow;
	}

	/* We have a block, update the boundary counter. */
	++r->bnd_next;

	/*
	 * If we are writing the whole page in our first/only attempt, it might
	 * be a checkpoint (checkpoints are only a single page, by definition).
	 * Further, checkpoints aren't written here, the wrapup functions do the
	 * write, and they do the write from the original buffer location.  If
	 * it's a checkpoint and the block isn't in the right buffer, copy it.
	 *
	 * If it's not a checkpoint, write the block.
	 */
	if (r->bnd_next == 1 &&
	    last_block && __rec_is_checkpoint(session, r, last)) {
		if (write_ref == dst)
			WT_RET(__wt_buf_set(
			    session, &r->dsk, dst->mem, dst->size));
	} else
		WT_RET(
		    __rec_split_write(session, r, last, write_ref, last_block));

	/*
	 * We got called because there wasn't enough room in the buffer for the
	 * next key and we might or might not have written a block. In any case,
	 * make sure the next key fits into the buffer.
	 */
	if (r->space_avail < next_len) {
split_grow:	/*
		 * Double the page size and make sure we accommodate at least
		 * one more record. The reason for the latter is that we may
		 * be here because there's a large key/value pair that won't
		 * fit in our initial page buffer, even at its expanded size.
		 */
		r->page_size *= 2;
		return (__rec_split_grow(session, r, r->page_size + next_len));
	}
	return (0);
}

/*
 * __rec_raw_decompress --
 *	Decompress a raw-compressed image.
 */
static int
__rec_raw_decompress(
    WT_SESSION_IMPL *session, const void *image, size_t size, void *retp)
{
	WT_BTREE *btree;
	WT_DECL_ITEM(tmp);
	WT_DECL_RET;
	WT_PAGE_HEADER const *dsk;
	size_t result_len;

	btree = S2BT(session);
	dsk = image;

	/*
	 * We skipped an update and we can't write a block, but unfortunately,
	 * the block has already been compressed. Decompress the block so we
	 * can subsequently re-instantiate it in memory.
	 */
	WT_RET(__wt_scr_alloc(session, dsk->mem_size, &tmp));
	memcpy(tmp->mem, image, WT_BLOCK_COMPRESS_SKIP);
	WT_ERR(btree->compressor->decompress(btree->compressor,
	    &session->iface,
	    (uint8_t *)image + WT_BLOCK_COMPRESS_SKIP,
	    size - WT_BLOCK_COMPRESS_SKIP,
	    (uint8_t *)tmp->mem + WT_BLOCK_COMPRESS_SKIP,
	    dsk->mem_size - WT_BLOCK_COMPRESS_SKIP,
	    &result_len));
	if (result_len != dsk->mem_size - WT_BLOCK_COMPRESS_SKIP)
		WT_ERR(__wt_illegal_value(session, btree->dhandle->name));

	WT_ERR(__wt_strndup(session, tmp->data, dsk->mem_size, retp));
	WT_ASSERT(session, __wt_verify_dsk_image(session,
	    "[raw evict split]", tmp->data, dsk->mem_size, false) == 0);

err:	__wt_scr_free(session, &tmp);
	return (ret);
}

/*
 * __rec_split_raw --
 *	Raw compression split routine.
 */
static inline int
__rec_split_raw(WT_SESSION_IMPL *session, WT_RECONCILE *r, size_t next_len)
{
	return (__rec_split_raw_worker(session, r, next_len, false));
}

/*
 * __rec_split_finish_std --
 *	Finish processing a page, standard version.
 */
static int
__rec_split_finish_std(WT_SESSION_IMPL *session, WT_RECONCILE *r)
{
	WT_BOUNDARY *bnd;
	WT_PAGE_HEADER *dsk;

	/* Adjust the boundary information based on our split status. */
	switch (r->bnd_state) {
	case SPLIT_BOUNDARY:
	case SPLIT_MAX:
		/*
		 * We never split, the reconciled page fit into a maximum page
		 * size.  Change the first boundary slot to represent the full
		 * page (the first boundary slot is largely correct, just update
		 * the number of entries).
		 */
		r->bnd_next = 0;
		break;
	case SPLIT_TRACKING_OFF:
		/*
		 * If we have already split, or aren't tracking boundaries, put
		 * the remaining data in the next boundary slot.
		 */
		WT_RET(__rec_split_bnd_grow(session, r));
		break;
	case SPLIT_TRACKING_RAW:
		/*
		 * We were configured for raw compression, but never actually
		 * wrote anything.
		 */
		break;
	WT_ILLEGAL_VALUE(session);
	}

	/*
	 * We may arrive here with no entries to write if the page was entirely
	 * empty or if nothing on the page was visible to us.
	 */
	if (r->entries == 0) {
		/*
		 * Pages with skipped or not-yet-globally visible updates aren't
		 * really empty; otherwise, the page is truly empty and we will
		 * merge it into its parent during the parent's reconciliation.
		 */
		if (r->supd_next == 0)
			return (0);

		/*
		 * If using the save/restore eviction path, continue with the
		 * write, the page will be restored after we finish.
		 *
		 * If using the lookaside table eviction path, we can't continue
		 * (we need a page to be written, otherwise we won't ever find
		 * the updates for future reads).
		 */
		if (F_ISSET(r, WT_EVICT_LOOKASIDE))
			return (EBUSY);
	}

	/* Set the boundary reference and increment the count. */
	bnd = &r->bnd[r->bnd_next++];
	bnd->entries = r->entries;

	/* Finalize the header information. */
	dsk = r->dsk.mem;
	dsk->recno = bnd->recno;
	dsk->u.entries = r->entries;
	dsk->mem_size = r->dsk.size = WT_PTRDIFF32(r->first_free, dsk);

	/* If this is a checkpoint, we're done, otherwise write the page. */
	return (__rec_is_checkpoint(session, r, bnd) ?
	    0 : __rec_split_write(session, r, bnd, &r->dsk, true));
}

/*
 * __rec_split_finish --
 *	Finish processing a page.
 */
static int
__rec_split_finish(WT_SESSION_IMPL *session, WT_RECONCILE *r)
{
	/* We're done reconciling - write the final page */
	if (r->raw_compression && r->entries != 0) {
		while (r->entries != 0)
			WT_RET(__rec_split_raw_worker(session, r, 0, true));
	} else
		WT_RET(__rec_split_finish_std(session, r));

	return (0);
}

/*
 * __rec_split_fixup --
 *	Fix up after crossing the maximum page boundary.
 */
static int
__rec_split_fixup(WT_SESSION_IMPL *session, WT_RECONCILE *r)
{
	WT_BOUNDARY *bnd;
	WT_BTREE *btree;
	WT_DECL_ITEM(tmp);
	WT_DECL_RET;
	WT_PAGE_HEADER *dsk;
	size_t i, len;
	uint8_t *dsk_start, *p;

	/*
	 * When we overflow physical limits of the page, we walk the list of
	 * split chunks we've created and write those pages out, then update
	 * the caller's information.
	 */
	btree = S2BT(session);

	/*
	 * The data isn't laid out on a page boundary or nul padded; copy it to
	 * a clean, aligned, padded buffer before writing it.
	 *
	 * Allocate a scratch buffer to hold the new disk image.  Copy the
	 * WT_PAGE_HEADER header onto the scratch buffer, most of the header
	 * information remains unchanged between the pages.
	 */
	WT_RET(__wt_scr_alloc(session, r->dsk.memsize, &tmp));
	dsk = tmp->mem;
	memcpy(dsk, r->dsk.mem, WT_PAGE_HEADER_SIZE);

	/*
	 * For each split chunk we've created, update the disk image and copy
	 * it into place.
	 */
	dsk_start = WT_PAGE_HEADER_BYTE(btree, dsk);
	for (i = 0, bnd = r->bnd; i < r->bnd_next; ++i, ++bnd) {
		/* Copy the page contents to the temporary buffer. */
		len = (bnd + 1)->offset - bnd->offset;
		memcpy(dsk_start, (uint8_t *)r->dsk.mem + bnd->offset, len);

		/* Finalize the header information and write the page. */
		dsk->recno = bnd->recno;
		dsk->u.entries = bnd->entries;
		tmp->size = WT_PAGE_HEADER_BYTE_SIZE(btree) + len;
		dsk->mem_size = WT_STORE_SIZE(tmp->size);
		WT_ERR(__rec_split_write(session, r, bnd, tmp, false));
	}

	/*
	 * There is probably a remnant in the working buffer that didn't get
	 * written, copy it down to the beginning of the working buffer.
	 *
	 * Confirm the remnant is no larger than a split-sized chunk, including
	 * header. We know that's the maximum sized remnant because we only have
	 * remnants if split switches from accumulating to a split boundary to
	 * accumulating to the end of the page (the other path here is when we
	 * hit a split boundary, there was room for another split chunk in the
	 * page, and the next item still wouldn't fit, in which case there is no
	 * remnant). So: we were accumulating to the end of the page and created
	 * a remnant. We know the remnant cannot be as large as a split-sized
	 * chunk, including header, because if there was room for that large a
	 * remnant, we wouldn't have switched from accumulating to a page end.
	 */
	p = (uint8_t *)r->dsk.mem + bnd->offset;
	len = WT_PTRDIFF(r->first_free, p);
	if (len >= r->split_size - WT_PAGE_HEADER_BYTE_SIZE(btree))
		WT_PANIC_ERR(session, EINVAL,
		    "Reconciliation remnant too large for the split buffer");
	dsk = r->dsk.mem;
	dsk_start = WT_PAGE_HEADER_BYTE(btree, dsk);
	(void)memmove(dsk_start, p, len);

	/*
	 * Fix up our caller's information, including updating the starting
	 * record number.
	 */
	r->entries -= r->total_entries;
	r->first_free = dsk_start + len;
	WT_ASSERT(session,
	    r->page_size >= (WT_PAGE_HEADER_BYTE_SIZE(btree) + len));
	r->space_avail =
	    r->split_size - (WT_PAGE_HEADER_BYTE_SIZE(btree) + len);

err:	__wt_scr_free(session, &tmp);
	return (ret);
}

/*
 * __rec_split_write --
 *	Write a disk block out for the split helper functions.
 */
static int
__rec_split_write(WT_SESSION_IMPL *session,
    WT_RECONCILE *r, WT_BOUNDARY *bnd, WT_ITEM *buf, bool last_block)
{
	WT_BTREE *btree;
	WT_DECL_ITEM(key);
	WT_DECL_RET;
	WT_MULTI *multi;
	WT_PAGE *page;
	WT_PAGE_HEADER *dsk;
	WT_PAGE_MODIFY *mod;
	WT_SAVE_UPD *supd;
	size_t addr_size;
	uint32_t bnd_slot, i, j;
	int cmp;
	uint8_t addr[WT_BTREE_MAX_ADDR_COOKIE];

	btree = S2BT(session);
	dsk = buf->mem;
	page = r->page;
	mod = page->modify;

	WT_RET(__wt_scr_alloc(session, 0, &key));

	/* Set the zero-length value flag in the page header. */
	if (dsk->type == WT_PAGE_ROW_LEAF) {
		F_CLR(dsk, WT_PAGE_EMPTY_V_ALL | WT_PAGE_EMPTY_V_NONE);

		if (r->entries != 0 && r->all_empty_value)
			F_SET(dsk, WT_PAGE_EMPTY_V_ALL);
		if (r->entries != 0 && !r->any_empty_value)
			F_SET(dsk, WT_PAGE_EMPTY_V_NONE);
	}

	/* Initialize the address (set the page type for the parent). */
	switch (dsk->type) {
	case WT_PAGE_COL_FIX:
		bnd->addr.type = WT_ADDR_LEAF_NO;
		break;
	case WT_PAGE_COL_VAR:
	case WT_PAGE_ROW_LEAF:
		bnd->addr.type = r->ovfl_items ? WT_ADDR_LEAF : WT_ADDR_LEAF_NO;
		break;
	case WT_PAGE_COL_INT:
	case WT_PAGE_ROW_INT:
		bnd->addr.type = WT_ADDR_INT;
		break;
	WT_ILLEGAL_VALUE_ERR(session);
	}

	bnd->size = (uint32_t)buf->size;
	bnd->cksum = 0;

	/*
	 * Check if we've saved updates that belong to this block, and move
	 * any to the per-block structure.  Quit as soon as we find a saved
	 * update that doesn't belong to the block, they're in sorted order.
	 *
	 * This code requires a key be filled in for the next block (or the
	 * last block flag be set, if there's no next block).
	 */
	for (i = 0, supd = r->supd; i < r->supd_next; ++i, ++supd) {
		/* The last block gets all remaining saved updates. */
		if (last_block) {
			WT_ERR(__rec_update_move(session, bnd, supd));
			continue;
		}

		/*
		 * Get the saved update's key and compare it with this block's
		 * key range.  If the saved update list belongs with the block
		 * we're about to write, move it to the per-block memory.  Check
		 * only to the first update that doesn't go with the block, they
		 * must be in sorted order.
		 */
		switch (page->type) {
		case WT_PAGE_COL_FIX:
		case WT_PAGE_COL_VAR:
			if (WT_INSERT_RECNO(supd->ins) >= (bnd + 1)->recno)
				goto supd_check_complete;
			break;
		case WT_PAGE_ROW_LEAF:
			if (supd->ins == NULL)
				WT_ERR(__wt_row_leaf_key(
				    session, page, supd->rip, key, false));
			else {
				key->data = WT_INSERT_KEY(supd->ins);
				key->size = WT_INSERT_KEY_SIZE(supd->ins);
			}
			WT_ERR(__wt_compare(session,
			    btree->collator, key, &(bnd + 1)->key, &cmp));
			if (cmp >= 0)
				goto supd_check_complete;
			break;
		WT_ILLEGAL_VALUE_ERR(session);
		}
		WT_ERR(__rec_update_move(session, bnd, supd));
	}

supd_check_complete:
	/*
	 * If there are updates that weren't moved to the block, shuffle them to
	 * the beginning of the cached list (we maintain the saved updates in
	 * sorted order, new saved updates must be appended to the list).
	 */
	for (j = 0; i < r->supd_next; ++j, ++i)
		r->supd[j] = r->supd[i];
	r->supd_next = j;

	/*
	 * If using the lookaside table eviction path and we found updates that
	 * weren't globally visible when reconciling this page, note that in the
	 * page header.
	 */
	if (F_ISSET(r, WT_EVICT_LOOKASIDE) && bnd->supd != NULL) {
		F_SET(dsk, WT_PAGE_LAS_UPDATE);
		r->cache_write_lookaside = true;
	}

	/*
	 * If using the save/restore eviction path and we had to skip updates in
	 * order to build this disk image, we can't actually write it. Instead,
	 * we will re-instantiate the page using the disk image and the list of
	 * updates we skipped.
	 */
	if (F_ISSET(r, WT_EVICT_UPDATE_RESTORE) && bnd->supd != NULL) {
		r->cache_write_restore = true;

		/*
		 * If the buffer is compressed (raw compression was configured),
		 * we have to decompress it so we can instantiate it later. It's
		 * a slow and convoluted path, but it's also a rare one and it's
		 * not worth making it faster. Else, the disk image is ready,
		 * copy it into place for later. It's possible the disk image
		 * has no items; we have to flag that for verification, it's a
		 * special case since read/writing empty pages isn't generally
		 * allowed.
		 */
		if (bnd->already_compressed)
			WT_ERR(__rec_raw_decompress(
			    session, buf->data, buf->size, &bnd->dsk));
		else {
			WT_ERR(__wt_strndup(
			    session, buf->data, buf->size, &bnd->dsk));
			WT_ASSERT(session, __wt_verify_dsk_image(session,
			    "[evict split]", buf->data, buf->size, true) == 0);
		}
		goto done;
	}

	/*
	 * If we wrote this block before, re-use it.  Pages get written in the
	 * same block order every time, only check the appropriate slot.  The
	 * expensive part of this test is the checksum, only do that work when
	 * there has been or will be a reconciliation of this page involving
	 * split pages.  This test isn't perfect: we're doing a checksum if a
	 * previous reconciliation of the page split or if we will split this
	 * time, but that test won't calculate a checksum on the first block
	 * the first time the page splits.
	 */
	bnd_slot = (uint32_t)(bnd - r->bnd);
	if (bnd_slot > 1 ||
	    (mod->rec_result == WT_PM_REC_MULTIBLOCK &&
	    mod->mod_multi != NULL)) {
		/*
		 * There are page header fields which need to be cleared to get
		 * consistent checksums: specifically, the write generation and
		 * the memory owned by the block manager.  We are reusing the
		 * same buffer space each time, clear it before calculating the
		 * checksum.
		 */
		dsk->write_gen = 0;
		memset(WT_BLOCK_HEADER_REF(dsk), 0, btree->block_header);
		bnd->cksum = __wt_cksum(buf->data, buf->size);

		if (mod->rec_result == WT_PM_REC_MULTIBLOCK &&
		    mod->mod_multi_entries > bnd_slot) {
			multi = &mod->mod_multi[bnd_slot];
			if (multi->size == bnd->size &&
			    multi->cksum == bnd->cksum) {
				multi->addr.reuse = 1;
				bnd->addr = multi->addr;

				WT_STAT_FAST_DATA_INCR(session, rec_page_match);
				goto done;
			}
		}
	}

	WT_ERR(__wt_bt_write(session,
	    buf, addr, &addr_size, false, bnd->already_compressed));
	WT_ERR(__wt_strndup(session, addr, addr_size, &bnd->addr.addr));
	bnd->addr.size = (uint8_t)addr_size;

	/*
	 * If using the lookaside table eviction path and we found updates that
	 * weren't globally visible when reconciling this page, copy them into
	 * the database's lookaside store.
	 */
	if (F_ISSET(r, WT_EVICT_LOOKASIDE) && bnd->supd != NULL)
		ret = __rec_update_las(session, r, btree->id, bnd);

done:
err:	__wt_scr_free(session, &key);
	return (ret);
}

/*
 * __rec_update_las --
 *	Copy a set of updates into the database's lookaside buffer.
 */
static int
__rec_update_las(WT_SESSION_IMPL *session,
    WT_RECONCILE *r, uint32_t btree_id, WT_BOUNDARY *bnd)
{
	WT_CURSOR *cursor;
	WT_DECL_ITEM(key);
	WT_DECL_RET;
	WT_ITEM las_addr, las_value;
	WT_PAGE *page;
	WT_SAVE_UPD *list;
	WT_UPDATE *upd;
	uint64_t las_counter;
	uint32_t i, session_flags, slot;
	uint8_t *p;

	cursor = NULL;
	WT_CLEAR(las_addr);
	WT_CLEAR(las_value);
	page = r->page;

	/*
	 * We're writing lookaside records: start instantiating them on pages
	 * we read (with the right flag set), and start sweeping the file.
	 */
	__wt_las_set_written(session);

	WT_ERR(__wt_las_cursor(session, &cursor, &session_flags));

	/* Ensure enough room for a column-store key without checking. */
	WT_ERR(__wt_scr_alloc(session, WT_INTPACK64_MAXSIZE, &key));

	/*
	 * Each key in the lookaside table is associated with a block, and those
	 * blocks are freed and reallocated to other pages as pages in the tree
	 * are modified and reconciled. We want to be sure we don't add records
	 * to the lookaside table, then discard the block to which they apply,
	 * then write a new block to the same address, and then apply the old
	 * records to the new block when it's read. We don't want to clean old
	 * records out of the lookaside table every time we free a block because
	 * that happens a lot and would be costly; instead, we clean out the old
	 * records when adding new records into the lookaside table. This works
	 * because we only read from the lookaside table for pages marked with
	 * the WT_PAGE_LAS_UPDATE flag: that flag won't be set if we rewrite a
	 * block with no lookaside records, so the lookaside table won't be
	 * checked when the block is read, even if there are lookaside table
	 * records matching that block. If we rewrite a block that has lookaside
	 * records, we'll run this code, discarding any old records that might
	 * exist.
	 */
	WT_ERR(__wt_las_remove_block(
	    session, cursor, btree_id, bnd->addr.addr, bnd->addr.size));

	/* Lookaside table key component: block address. */
	las_addr.data = bnd->addr.addr;
	las_addr.size = bnd->addr.size;

	/* Enter each update in the boundary's list into the lookaside store. */
	for (las_counter = 0, i = 0,
	    list = bnd->supd; i < bnd->supd_next; ++i, ++list) {
		/* Lookaside table key component: source key. */
		switch (page->type) {
		case WT_PAGE_COL_FIX:
		case WT_PAGE_COL_VAR:
			p = key->mem;
			WT_ERR(
			    __wt_vpack_uint(&p, 0, WT_INSERT_RECNO(list->ins)));
			key->size = WT_PTRDIFF(p, key->data);

			break;
		case WT_PAGE_ROW_LEAF:
			if (list->ins == NULL)
				WT_ERR(__wt_row_leaf_key(
				    session, page, list->rip, key, false));
			else {
				key->data = WT_INSERT_KEY(list->ins);
				key->size = WT_INSERT_KEY_SIZE(list->ins);
			}
			break;
		WT_ILLEGAL_VALUE_ERR(session);
		}

		/* Lookaside table value component: update reference. */
		switch (page->type) {
		case WT_PAGE_COL_FIX:
		case WT_PAGE_COL_VAR:
			upd = list->ins->upd;
			break;
		case WT_PAGE_ROW_LEAF:
			if (list->ins == NULL) {
				slot = WT_ROW_SLOT(page, list->rip);
				upd = page->pg_row_upd[slot];
			} else
				upd = list->ins->upd;
			break;
		WT_ILLEGAL_VALUE_ERR(session);
		}

		/*
		 * Walk the list of updates, storing each key/value pair into
		 * the lookaside table.
		 */
		do {
			cursor->set_key(cursor, btree_id,
			    &las_addr, ++las_counter, list->onpage_txn, key);

			if (WT_UPDATE_DELETED_ISSET(upd))
				las_value.size = 0;
			else {
				las_value.data = WT_UPDATE_DATA(upd);
				las_value.size = upd->size;
			}
			cursor->set_value(
			    cursor, upd->txnid, upd->size, &las_value);

			WT_ERR(cursor->insert(cursor));
		} while ((upd = upd->next) != NULL);
	}

err:	WT_TRET(__wt_las_cursor_close(session, &cursor, session_flags));

	__wt_scr_free(session, &key);
	return (ret);
}

/*
 * __wt_bulk_init --
 *	Bulk insert initialization.
 */
int
__wt_bulk_init(WT_SESSION_IMPL *session, WT_CURSOR_BULK *cbulk)
{
	WT_BTREE *btree;
	WT_PAGE_INDEX *pindex;
	WT_RECONCILE *r;
	uint64_t recno;

	btree = S2BT(session);
	/*
	 * Bulk-load is only permitted on newly created files, not any empty
	 * file -- see the checkpoint code for a discussion.
	 */
	if (!btree->bulk_load_ok)
		WT_RET_MSG(session, EINVAL,
		    "bulk-load is only possible for newly created trees");

	/*
	 * Get a reference to the empty leaf page; we have exclusive access so
	 * we can take a copy of the page, confident the parent won't split.
	 */
	pindex = WT_INTL_INDEX_GET_SAFE(btree->root.page);
	cbulk->ref = pindex->index[0];
	cbulk->leaf = cbulk->ref->page;

	WT_RET(
	    __rec_write_init(session, cbulk->ref, 0, NULL, &cbulk->reconcile));
	r = cbulk->reconcile;
	r->is_bulk_load = true;

	switch (btree->type) {
	case BTREE_COL_FIX:
	case BTREE_COL_VAR:
		recno = 1;
		break;
	case BTREE_ROW:
		recno = WT_RECNO_OOB;
		break;
	WT_ILLEGAL_VALUE(session);
	}

	return (__rec_split_init(
	    session, r, cbulk->leaf, recno, btree->maxleafpage));
}

/*
 * __wt_bulk_wrapup --
 *	Bulk insert cleanup.
 */
int
__wt_bulk_wrapup(WT_SESSION_IMPL *session, WT_CURSOR_BULK *cbulk)
{
	WT_BTREE *btree;
	WT_PAGE *parent;
	WT_RECONCILE *r;

	r = cbulk->reconcile;
	btree = S2BT(session);

	switch (btree->type) {
	case BTREE_COL_FIX:
		if (cbulk->entry != 0)
			__rec_incr(session, r, cbulk->entry,
			    __bitstr_size(
			    (size_t)cbulk->entry * btree->bitcnt));
		break;
	case BTREE_COL_VAR:
		if (cbulk->rle != 0)
			WT_RET(__wt_bulk_insert_var(session, cbulk));
		break;
	case BTREE_ROW:
		break;
	WT_ILLEGAL_VALUE(session);
	}

	WT_RET(__rec_split_finish(session, r));
	WT_RET(__rec_write_wrapup(session, r, r->page));
	WT_RET(__rec_write_status(session, r, r->page));

	/* Mark the page's parent and the tree dirty. */
	parent = r->ref->home;
	WT_RET(__wt_page_modify_init(session, parent));
	__wt_page_modify_set(session, parent);

	__rec_destroy(session, &cbulk->reconcile);

	return (0);
}

/*
 * __wt_bulk_insert_row --
 *	Row-store bulk insert.
 */
int
__wt_bulk_insert_row(WT_SESSION_IMPL *session, WT_CURSOR_BULK *cbulk)
{
	WT_BTREE *btree;
	WT_CURSOR *cursor;
	WT_KV *key, *val;
	WT_RECONCILE *r;
	bool ovfl_key;

	r = cbulk->reconcile;
	btree = S2BT(session);
	cursor = &cbulk->cbt.iface;

	key = &r->k;
	val = &r->v;
	WT_RET(__rec_cell_build_leaf_key(session, r,	/* Build key cell */
	    cursor->key.data, cursor->key.size, &ovfl_key));
	WT_RET(__rec_cell_build_val(session, r,		/* Build value cell */
	    cursor->value.data, cursor->value.size, (uint64_t)0));

	/* Boundary: split or write the page. */
	if (key->len + val->len > r->space_avail) {
		if (r->raw_compression)
			WT_RET(
			    __rec_split_raw(session, r, key->len + val->len));
		else {
			/*
			 * Turn off prefix compression until a full key written
			 * to the new page, and (unless already working with an
			 * overflow key), rebuild the key without compression.
			 */
			if (r->key_pfx_compress_conf) {
				r->key_pfx_compress = false;
				if (!ovfl_key)
					WT_RET(__rec_cell_build_leaf_key(
					    session, r, NULL, 0, &ovfl_key));
			}

			WT_RET(__rec_split(session, r, key->len + val->len));
		}
	}

	/* Copy the key/value pair onto the page. */
	__rec_copy_incr(session, r, key);
	if (val->len == 0)
		r->any_empty_value = true;
	else {
		r->all_empty_value = false;
		if (btree->dictionary)
			WT_RET(__rec_dict_replace(session, r, 0, val));
		__rec_copy_incr(session, r, val);
	}

	/* Update compression state. */
	__rec_key_state_update(r, ovfl_key);

	return (0);
}

/*
 * __rec_col_fix_bulk_insert_split_check --
 *	Check if a bulk-loaded fixed-length column store page needs to split.
 */
static inline int
__rec_col_fix_bulk_insert_split_check(WT_CURSOR_BULK *cbulk)
{
	WT_BTREE *btree;
	WT_RECONCILE *r;
	WT_SESSION_IMPL *session;

	session = (WT_SESSION_IMPL *)cbulk->cbt.iface.session;
	r = cbulk->reconcile;
	btree = S2BT(session);

	if (cbulk->entry == cbulk->nrecs) {
		if (cbulk->entry != 0) {
			/*
			 * If everything didn't fit, update the counters and
			 * split.
			 *
			 * Boundary: split or write the page.
			 */
			__rec_incr(session, r, cbulk->entry,
			    __bitstr_size(
			    (size_t)cbulk->entry * btree->bitcnt));
			WT_RET(__rec_split(session, r, 0));
		}
		cbulk->entry = 0;
		cbulk->nrecs = WT_FIX_BYTES_TO_ENTRIES(btree, r->space_avail);
	}
	return (0);
}

/*
 * __wt_bulk_insert_fix --
 *	Fixed-length column-store bulk insert.
 */
int
__wt_bulk_insert_fix(WT_SESSION_IMPL *session, WT_CURSOR_BULK *cbulk)
{
	WT_BTREE *btree;
	WT_CURSOR *cursor;
	WT_RECONCILE *r;
	uint32_t entries, offset, page_entries, page_size;
	const uint8_t *data;

	r = cbulk->reconcile;
	btree = S2BT(session);
	cursor = &cbulk->cbt.iface;

	if (cbulk->bitmap) {
		if (((r->recno - 1) * btree->bitcnt) & 0x7)
			WT_RET_MSG(session, EINVAL,
			    "Bulk bitmap load not aligned on a byte boundary");
		for (data = cursor->value.data,
		    entries = (uint32_t)cursor->value.size;
		    entries > 0;
		    entries -= page_entries, data += page_size) {
			WT_RET(__rec_col_fix_bulk_insert_split_check(cbulk));

			page_entries =
			    WT_MIN(entries, cbulk->nrecs - cbulk->entry);
			page_size = __bitstr_size(page_entries * btree->bitcnt);
			offset = __bitstr_size(cbulk->entry * btree->bitcnt);
			memcpy(r->first_free + offset, data, page_size);
			cbulk->entry += page_entries;
			r->recno += page_entries;
		}
		return (0);
	}

	WT_RET(__rec_col_fix_bulk_insert_split_check(cbulk));

	__bit_setv(r->first_free,
	    cbulk->entry, btree->bitcnt, ((uint8_t *)cursor->value.data)[0]);
	++cbulk->entry;
	++r->recno;

	return (0);
}

/*
 * __wt_bulk_insert_var --
 *	Variable-length column-store bulk insert.
 */
int
__wt_bulk_insert_var(WT_SESSION_IMPL *session, WT_CURSOR_BULK *cbulk)
{
	WT_BTREE *btree;
	WT_KV *val;
	WT_RECONCILE *r;

	r = cbulk->reconcile;
	btree = S2BT(session);

	/*
	 * Store the bulk cursor's last buffer, not the current value, we're
	 * creating a duplicate count, which means we want the previous value
	 * seen, not the current value.
	 */
	val = &r->v;
	WT_RET(__rec_cell_build_val(
	    session, r, cbulk->last.data, cbulk->last.size, cbulk->rle));

	/* Boundary: split or write the page. */
	if (val->len > r->space_avail)
		WT_RET(r->raw_compression ?
		    __rec_split_raw(session, r, val->len) :
		    __rec_split(session, r, val->len));

	/* Copy the value onto the page. */
	if (btree->dictionary)
		WT_RET(__rec_dict_replace(session, r, cbulk->rle, val));
	__rec_copy_incr(session, r, val);

	/* Update the starting record number in case we split. */
	r->recno += cbulk->rle;

	return (0);
}

/*
 * __rec_vtype --
 *	Return a value cell's address type.
 */
static inline u_int
__rec_vtype(WT_ADDR *addr)
{
	if (addr->type == WT_ADDR_INT)
		return (WT_CELL_ADDR_INT);
	if (addr->type == WT_ADDR_LEAF)
		return (WT_CELL_ADDR_LEAF);
	return (WT_CELL_ADDR_LEAF_NO);
}

/*
 * __rec_col_int --
 *	Reconcile a column-store internal page.
 */
static int
__rec_col_int(WT_SESSION_IMPL *session, WT_RECONCILE *r, WT_PAGE *page)
{
	WT_ADDR *addr;
	WT_BTREE *btree;
	WT_CELL_UNPACK *vpack, _vpack;
	WT_CHILD_STATE state;
	WT_DECL_RET;
	WT_KV *val;
	WT_PAGE *child;
	WT_REF *ref;
	bool hazard;

	btree = S2BT(session);
	child = NULL;
	hazard = false;

	val = &r->v;
	vpack = &_vpack;

	WT_RET(__rec_split_init(
	    session, r, page, page->pg_intl_recno, btree->maxintlpage));

	/* For each entry in the in-memory page... */
	WT_INTL_FOREACH_BEGIN(session, page, ref) {
		/* Update the starting record number in case we split. */
		r->recno = ref->key.recno;

		/*
		 * Modified child.
		 * The page may be emptied or internally created during a split.
		 * Deleted/split pages are merged into the parent and discarded.
		 */
		WT_ERR(__rec_child_modify(session, r, ref, &hazard, &state));
		addr = NULL;
		child = ref->page;

		switch (state) {
		case WT_CHILD_IGNORE:
			/* Deleted child we don't have to write. */
			WT_CHILD_RELEASE_ERR(session, hazard, ref);
			continue;

		case WT_CHILD_MODIFIED:
			/*
			 * Modified child. Empty pages are merged into the
			 * parent and discarded.
			 */
			switch (child->modify->rec_result) {
			case WT_PM_REC_EMPTY:
				/*
				 * Column-store pages are almost never empty, as
				 * discarding a page would remove a chunk of the
				 * name space.  The exceptions are pages created
				 * when the tree is created, and never filled.
				 */
				WT_CHILD_RELEASE_ERR(session, hazard, ref);
				continue;
			case WT_PM_REC_MULTIBLOCK:
				WT_ERR(__rec_col_merge(session, r, child));
				WT_CHILD_RELEASE_ERR(session, hazard, ref);
				continue;
			case WT_PM_REC_REPLACE:
				addr = &child->modify->mod_replace;
				break;
			WT_ILLEGAL_VALUE_ERR(session);
			}
			break;
		case WT_CHILD_ORIGINAL:
			/* Original child. */
			break;
		case WT_CHILD_PROXY:
			/*
			 * Deleted child where we write a proxy cell, not
			 * yet supported for column-store.
			 */
			ret = __wt_illegal_value(session, NULL);
			goto err;
		}

		/*
		 * Build the value cell.  The child page address is in one of 3
		 * places: if the page was replaced, the page's modify structure
		 * references it and we built the value cell just above in the
		 * switch statement.  Else, the WT_REF->addr reference points to
		 * an on-page cell or an off-page WT_ADDR structure: if it's an
		 * on-page cell and we copy it from the page, else build a new
		 * cell.
		 */
		if (addr == NULL && __wt_off_page(page, ref->addr))
			addr = ref->addr;
		if (addr == NULL) {
			__wt_cell_unpack(ref->addr, vpack);
			val->buf.data = ref->addr;
			val->buf.size = __wt_cell_total_len(vpack);
			val->cell_len = 0;
			val->len = val->buf.size;
		} else
			__rec_cell_build_addr(r, addr->addr, addr->size,
			    __rec_vtype(addr), ref->key.recno);
		WT_CHILD_RELEASE_ERR(session, hazard, ref);

		/* Boundary: split or write the page. */
		if (val->len > r->space_avail)
			WT_ERR(r->raw_compression ?
			    __rec_split_raw(session, r, val->len) :
			    __rec_split(session, r, val->len));

		/* Copy the value onto the page. */
		__rec_copy_incr(session, r, val);
	} WT_INTL_FOREACH_END;

	/* Write the remnant page. */
	return (__rec_split_finish(session, r));

err:	WT_CHILD_RELEASE(session, hazard, ref);
	return (ret);
}

/*
 * __rec_col_merge --
 *	Merge in a split page.
 */
static int
__rec_col_merge(WT_SESSION_IMPL *session, WT_RECONCILE *r, WT_PAGE *page)
{
	WT_ADDR *addr;
	WT_KV *val;
	WT_MULTI *multi;
	WT_PAGE_MODIFY *mod;
	uint32_t i;

	mod = page->modify;

	val = &r->v;

	/* For each entry in the split array... */
	for (multi = mod->mod_multi,
	    i = 0; i < mod->mod_multi_entries; ++multi, ++i) {
		/* Update the starting record number in case we split. */
		r->recno = multi->key.recno;

		/* Build the value cell. */
		addr = &multi->addr;
		__rec_cell_build_addr(r,
		    addr->addr, addr->size, __rec_vtype(addr), r->recno);

		/* Boundary: split or write the page. */
		if (val->len > r->space_avail)
			WT_RET(r->raw_compression ?
			    __rec_split_raw(session, r, val->len) :
			    __rec_split(session, r, val->len));

		/* Copy the value onto the page. */
		__rec_copy_incr(session, r, val);
	}
	return (0);
}

/*
 * __rec_col_fix --
 *	Reconcile a fixed-width, column-store leaf page.
 */
static int
__rec_col_fix(WT_SESSION_IMPL *session, WT_RECONCILE *r, WT_PAGE *page)
{
	WT_BTREE *btree;
	WT_INSERT *ins;
	WT_UPDATE *upd;
	uint64_t recno;
	uint32_t entry, nrecs;

	btree = S2BT(session);

	WT_RET(__rec_split_init(
	    session, r, page, page->pg_fix_recno, btree->maxleafpage));

	/* Update any changes to the original on-page data items. */
	WT_SKIP_FOREACH(ins, WT_COL_UPDATE_SINGLE(page)) {
		WT_RET(__rec_txn_read(session, r, ins, NULL, NULL, &upd));
		if (upd != NULL)
			__bit_setv_recno(page, WT_INSERT_RECNO(ins),
			    btree->bitcnt, ((uint8_t *)WT_UPDATE_DATA(upd))[0]);
	}

	/* Copy the updated, disk-image bytes into place. */
	memcpy(r->first_free, page->pg_fix_bitf,
	    __bitstr_size((size_t)page->pg_fix_entries * btree->bitcnt));

	/* Calculate the number of entries per page remainder. */
	entry = page->pg_fix_entries;
	nrecs = WT_FIX_BYTES_TO_ENTRIES(
	    btree, r->space_avail) - page->pg_fix_entries;
	r->recno += entry;

	/* Walk any append list. */
	WT_SKIP_FOREACH(ins, WT_COL_APPEND(page)) {
		WT_RET(__rec_txn_read(session, r, ins, NULL, NULL, &upd));
		if (upd == NULL)
			continue;
		for (;;) {
			/*
			 * The application may have inserted records which left
			 * gaps in the name space.
			 */
			for (recno = WT_INSERT_RECNO(ins);
			    nrecs > 0 && r->recno < recno;
			    --nrecs, ++entry, ++r->recno)
				__bit_setv(
				    r->first_free, entry, btree->bitcnt, 0);

			if (nrecs > 0) {
				__bit_setv(r->first_free, entry, btree->bitcnt,
				    ((uint8_t *)WT_UPDATE_DATA(upd))[0]);
				--nrecs;
				++entry;
				++r->recno;
				break;
			}

			/*
			 * If everything didn't fit, update the counters and
			 * split.
			 *
			 * Boundary: split or write the page.
			 */
			__rec_incr(session, r, entry,
			    __bitstr_size((size_t)entry * btree->bitcnt));
			WT_RET(__rec_split(session, r, 0));

			/* Calculate the number of entries per page. */
			entry = 0;
			nrecs = WT_FIX_BYTES_TO_ENTRIES(btree, r->space_avail);
		}
	}

	/* Update the counters. */
	__rec_incr(
	    session, r, entry, __bitstr_size((size_t)entry * btree->bitcnt));

	/* Write the remnant page. */
	return (__rec_split_finish(session, r));
}

/*
 * __rec_col_fix_slvg --
 *	Reconcile a fixed-width, column-store leaf page created during salvage.
 */
static int
__rec_col_fix_slvg(WT_SESSION_IMPL *session,
    WT_RECONCILE *r, WT_PAGE *page, WT_SALVAGE_COOKIE *salvage)
{
	WT_BTREE *btree;
	uint64_t page_start, page_take;
	uint32_t entry, nrecs;

	btree = S2BT(session);

	/*
	 * !!!
	 * It's vanishingly unlikely and probably impossible for fixed-length
	 * column-store files to have overlapping key ranges.  It's possible
	 * for an entire key range to go missing (if a page is corrupted and
	 * lost), but because pages can't split, it shouldn't be possible to
	 * find pages where the key ranges overlap.  That said, we check for
	 * it during salvage and clean up after it here because it doesn't
	 * cost much and future column-store formats or operations might allow
	 * for fixed-length format ranges to overlap during salvage, and I
	 * don't want to have to retrofit the code later.
	 */
	WT_RET(__rec_split_init(
	    session, r, page, page->pg_fix_recno, btree->maxleafpage));

	/* We may not be taking all of the entries on the original page. */
	page_take = salvage->take == 0 ? page->pg_fix_entries : salvage->take;
	page_start = salvage->skip == 0 ? 0 : salvage->skip;

	/* Calculate the number of entries per page. */
	entry = 0;
	nrecs = WT_FIX_BYTES_TO_ENTRIES(btree, r->space_avail);

	for (; nrecs > 0 && salvage->missing > 0;
	    --nrecs, --salvage->missing, ++entry)
		__bit_setv(r->first_free, entry, btree->bitcnt, 0);

	for (; nrecs > 0 && page_take > 0;
	    --nrecs, --page_take, ++page_start, ++entry)
		__bit_setv(r->first_free, entry, btree->bitcnt,
		    __bit_getv(page->pg_fix_bitf,
			(uint32_t)page_start, btree->bitcnt));

	r->recno += entry;
	__rec_incr(session, r, entry,
	    __bitstr_size((size_t)entry * btree->bitcnt));

	/*
	 * We can't split during salvage -- if everything didn't fit, it's
	 * all gone wrong.
	 */
	if (salvage->missing != 0 || page_take != 0)
		WT_PANIC_RET(session, WT_PANIC,
		    "%s page too large, attempted split during salvage",
		    __wt_page_type_string(page->type));

	/* Write the page. */
	return (__rec_split_finish(session, r));
}

/*
 * __rec_col_var_helper --
 *	Create a column-store variable length record cell and write it onto a
 * page.
 */
static int
__rec_col_var_helper(WT_SESSION_IMPL *session, WT_RECONCILE *r,
    WT_SALVAGE_COOKIE *salvage,
    WT_ITEM *value, bool deleted, uint8_t overflow_type, uint64_t rle)
{
	WT_BTREE *btree;
	WT_KV *val;

	btree = S2BT(session);

	val = &r->v;

	/*
	 * Occasionally, salvage needs to discard records from the beginning or
	 * end of the page, and because the items may be part of a RLE cell, do
	 * the adjustments here. It's not a mistake we don't bother telling
	 * our caller we've handled all the records from the page we care about,
	 * and can quit processing the page: salvage is a rare operation and I
	 * don't want to complicate our caller's loop.
	 */
	if (salvage != NULL) {
		if (salvage->done)
			return (0);
		if (salvage->skip != 0) {
			if (rle <= salvage->skip) {
				salvage->skip -= rle;
				return (0);
			}
			rle -= salvage->skip;
			salvage->skip = 0;
		}
		if (salvage->take != 0) {
			if (rle <= salvage->take)
				salvage->take -= rle;
			else {
				rle = salvage->take;
				salvage->take = 0;
			}
			if (salvage->take == 0)
				salvage->done = 1;
		}
	}

	if (deleted) {
		val->cell_len = __wt_cell_pack_del(&val->cell, rle);
		val->buf.data = NULL;
		val->buf.size = 0;
		val->len = val->cell_len;
	} else if (overflow_type) {
		val->cell_len = __wt_cell_pack_ovfl(
		    &val->cell, overflow_type, rle, value->size);
		val->buf.data = value->data;
		val->buf.size = value->size;
		val->len = val->cell_len + value->size;
	} else
		WT_RET(__rec_cell_build_val(
		    session, r, value->data, value->size, rle));

	/* Boundary: split or write the page. */
	if (val->len > r->space_avail)
		WT_RET(r->raw_compression ?
		    __rec_split_raw(session, r, val->len) :
		    __rec_split(session, r, val->len));

	/* Copy the value onto the page. */
	if (!deleted && !overflow_type && btree->dictionary)
		WT_RET(__rec_dict_replace(session, r, rle, val));
	__rec_copy_incr(session, r, val);

	/* Update the starting record number in case we split. */
	r->recno += rle;

	return (0);
}

/*
 * __rec_col_var --
 *	Reconcile a variable-width column-store leaf page.
 */
static int
__rec_col_var(WT_SESSION_IMPL *session,
    WT_RECONCILE *r, WT_PAGE *page, WT_SALVAGE_COOKIE *salvage)
{
	enum { OVFL_IGNORE, OVFL_UNUSED, OVFL_USED } ovfl_state;
	WT_BTREE *btree;
	WT_CELL *cell;
	WT_CELL_UNPACK *vpack, _vpack;
	WT_COL *cip;
	WT_DECL_ITEM(orig);
	WT_DECL_RET;
	WT_INSERT *ins;
	WT_ITEM *last;
	WT_UPDATE *upd;
	uint64_t n, nrepeat, repeat_count, rle, skip, src_recno;
	uint32_t i, size;
	bool deleted, last_deleted, orig_deleted, update_no_copy;
	const void *data;

	btree = S2BT(session);
	last = r->last;
	vpack = &_vpack;

	WT_RET(__wt_scr_alloc(session, 0, &orig));
	data = NULL;
	size = 0;
	upd = NULL;

	WT_RET(__rec_split_init(
	    session, r, page, page->pg_var_recno, btree->maxleafpage));

	/*
	 * The salvage code may be calling us to reconcile a page where there
	 * were missing records in the column-store name space.  If taking the
	 * first record from on the page, it might be a deleted record, so we
	 * have to give the RLE code a chance to figure that out.  Else, if
	 * not taking the first record from the page, write a single element
	 * representing the missing records onto a new page.  (Don't pass the
	 * salvage cookie to our helper function in this case, we're handling
	 * one of the salvage cookie fields on our own, and we don't need the
	 * helper function's assistance.)
	 */
	rle = 0;
	last_deleted = false;
	if (salvage != NULL && salvage->missing != 0) {
		if (salvage->skip == 0) {
			rle = salvage->missing;
			last_deleted = true;

			/*
			 * Correct the number of records we're going to "take",
			 * pretending the missing records were on the page.
			 */
			salvage->take += salvage->missing;
		} else
			WT_ERR(__rec_col_var_helper(session,
			    r, NULL, NULL, true, false, salvage->missing));
	}

	/*
	 * We track two data items through this loop: the previous (last) item
	 * and the current item: if the last item is the same as the current
	 * item, we increment the RLE count for the last item; if the last item
	 * is different from the current item, we write the last item onto the
	 * page, and replace it with the current item.  The r->recno counter
	 * tracks records written to the page, and is incremented by the helper
	 * function immediately after writing records to the page.  The record
	 * number of our source record, that is, the current item, is maintained
	 * in src_recno.
	 */
	src_recno = r->recno + rle;

	/* For each entry in the in-memory page... */
	WT_COL_FOREACH(page, cip, i) {
		ovfl_state = OVFL_IGNORE;
		if ((cell = WT_COL_PTR(page, cip)) == NULL) {
			nrepeat = 1;
			ins = NULL;
			orig_deleted = true;
		} else {
			__wt_cell_unpack(cell, vpack);
			nrepeat = __wt_cell_rle(vpack);
			ins = WT_SKIP_FIRST(WT_COL_UPDATE(page, cip));

			/*
			 * If the original value is "deleted", there's no value
			 * to compare, we're done.
			 */
			orig_deleted = vpack->type == WT_CELL_DEL;
			if (orig_deleted)
				goto record_loop;

			/*
			 * Overflow items are tricky: we don't know until we're
			 * finished processing the set of values if we need the
			 * overflow value or not.  If we don't use the overflow
			 * item at all, we have to discard it from the backing
			 * file, otherwise we'll leak blocks on the checkpoint.
			 * That's safe because if the backing overflow value is
			 * still needed by any running transaction, we'll cache
			 * a copy in the reconciliation tracking structures.
			 *
			 * Regardless, we avoid copying in overflow records: if
			 * there's a WT_INSERT entry that modifies a reference
			 * counted overflow record, we may have to write copies
			 * of the overflow record, and in that case we'll do the
			 * comparisons, but we don't read overflow items just to
			 * see if they match records on either side.
			 */
			if (vpack->ovfl) {
				ovfl_state = OVFL_UNUSED;
				goto record_loop;
			}

			/*
			 * If data is Huffman encoded, we have to decode it in
			 * order to compare it with the last item we saw, which
			 * may have been an update string.  This guarantees we
			 * find every single pair of objects we can RLE encode,
			 * including applications updating an existing record
			 * where the new value happens (?) to match a Huffman-
			 * encoded value in a previous or next record.
			 */
			WT_ERR(__wt_dsk_cell_data_ref(
			    session, WT_PAGE_COL_VAR, vpack, orig));
		}

record_loop:	/*
		 * Generate on-page entries: loop repeat records, looking for
		 * WT_INSERT entries matching the record number.  The WT_INSERT
		 * lists are in sorted order, so only need check the next one.
		 */
		for (n = 0;
		    n < nrepeat; n += repeat_count, src_recno += repeat_count) {
			upd = NULL;
			if (ins != NULL && WT_INSERT_RECNO(ins) == src_recno) {
				WT_ERR(__rec_txn_read(
				    session, r, ins, NULL, vpack, &upd));
				ins = WT_SKIP_NEXT(ins);
			}
			if (upd != NULL) {
				update_no_copy = true;	/* No data copy */
				repeat_count = 1;	/* Single record */

				deleted = WT_UPDATE_DELETED_ISSET(upd);
				if (!deleted) {
					data = WT_UPDATE_DATA(upd);
					size = upd->size;
				}
			} else if (vpack->raw == WT_CELL_VALUE_OVFL_RM) {
				update_no_copy = true;	/* No data copy */
				repeat_count = 1;	/* Single record */

				deleted = false;

				/*
				 * If doing update save and restore, there's an
				 * update that's not globally visible, and the
				 * underlying value is a removed overflow value,
				 * we end up here.
				 *
				 * When the update save/restore code noticed the
				 * removed overflow value, it appended a copy of
				 * the cached, original overflow value to the
				 * update list being saved (ensuring the on-page
				 * item will never be accessed after the page is
				 * re-instantiated), then returned a NULL update
				 * to us.
				 *
				 * Assert the case: if we remove an underlying
				 * overflow object, checkpoint reconciliation
				 * should never see it again, there should be a
				 * visible update in the way.
				 *
				 * Write a placeholder.
				 */
				 WT_ASSERT(session,
				     F_ISSET(r, WT_EVICT_UPDATE_RESTORE));

				data = "@";
				size = 1;
			} else {
				update_no_copy = false;	/* Maybe data copy */

				/*
				 * The repeat count is the number of records up
				 * to the next WT_INSERT record, or up to the
				 * end of the entry if we have no more WT_INSERT
				 * records.
				 */
				if (ins == NULL)
					repeat_count = nrepeat - n;
				else
					repeat_count =
					    WT_INSERT_RECNO(ins) - src_recno;

				deleted = orig_deleted;
				if (deleted)
					goto compare;

				/*
				 * If we are handling overflow items, use the
				 * overflow item itself exactly once, after
				 * which we have to copy it into a buffer and
				 * from then on use a complete copy because we
				 * are re-creating a new overflow record each
				 * time.
				 */
				switch (ovfl_state) {
				case OVFL_UNUSED:
					/*
					 * An as-yet-unused overflow item.
					 *
					 * We're going to copy the on-page cell,
					 * write out any record we're tracking.
					 */
					if (rle != 0) {
						WT_ERR(__rec_col_var_helper(
						    session, r, salvage, last,
						    last_deleted, 0, rle));
						rle = 0;
					}

					last->data = vpack->data;
					last->size = vpack->size;
					WT_ERR(__rec_col_var_helper(
					    session, r, salvage, last, false,
					    WT_CELL_VALUE_OVFL, repeat_count));

					/* Track if page has overflow items. */
					r->ovfl_items = true;

					ovfl_state = OVFL_USED;
					continue;
				case OVFL_USED:
					/*
					 * Original is an overflow item; we used
					 * it for a key and now we need another
					 * copy; read it into memory.
					 */
					WT_ERR(__wt_dsk_cell_data_ref(session,
					    WT_PAGE_COL_VAR, vpack, orig));

					ovfl_state = OVFL_IGNORE;
					/* FALLTHROUGH */
				case OVFL_IGNORE:
					/*
					 * Original is an overflow item and we
					 * were forced to copy it into memory,
					 * or the original wasn't an overflow
					 * item; use the data copied into orig.
					 */
					data = orig->data;
					size = (uint32_t)orig->size;
					break;
				}
			}

compare:		/*
			 * If we have a record against which to compare, and
			 * the records compare equal, increment the rle counter
			 * and continue.  If the records don't compare equal,
			 * output the last record and swap the last and current
			 * buffers: do NOT update the starting record number,
			 * we've been doing that all along.
			 */
			if (rle != 0) {
				if ((deleted && last_deleted) ||
				    (!last_deleted && !deleted &&
				    last->size == size &&
				    memcmp(last->data, data, size) == 0)) {
					rle += repeat_count;
					continue;
				}
				WT_ERR(__rec_col_var_helper(session, r,
				    salvage, last, last_deleted, 0, rle));
			}

			/*
			 * Swap the current/last state.
			 *
			 * Reset RLE counter and turn on comparisons.
			 */
			if (!deleted) {
				/*
				 * We can't simply assign the data values into
				 * the last buffer because they may have come
				 * from a copy built from an encoded/overflow
				 * cell and creating the next record is going
				 * to overwrite that memory.  Check, because
				 * encoded/overflow cells aren't that common
				 * and we'd like to avoid the copy.  If data
				 * was taken from the current unpack structure
				 * (which points into the page), or was taken
				 * from an update structure, we can just use
				 * the pointers, they're not moving.
				 */
				if (data == vpack->data || update_no_copy) {
					last->data = data;
					last->size = size;
				} else
					WT_ERR(__wt_buf_set(
					    session, last, data, size));
			}
			last_deleted = deleted;
			rle = repeat_count;
		}

		/*
		 * If we had a reference to an overflow record we never used,
		 * discard the underlying blocks, they're no longer useful.
		 *
		 * One complication: we must cache a copy before discarding the
		 * on-disk version if there's a transaction in the system that
		 * might read the original value.
		 */
		if (ovfl_state == OVFL_UNUSED &&
		    vpack->raw != WT_CELL_VALUE_OVFL_RM)
			WT_ERR(__wt_ovfl_cache(session, page, upd, vpack));
	}

	/* Walk any append list. */
	WT_SKIP_FOREACH(ins, WT_COL_APPEND(page)) {
		WT_ERR(__rec_txn_read(session, r, ins, NULL, NULL, &upd));
		if (upd == NULL)
			continue;
		for (n = WT_INSERT_RECNO(ins); src_recno <= n; ++src_recno) {
			/*
			 * The application may have inserted records which left
			 * gaps in the name space, and these gaps can be huge.
			 * If we're in a set of deleted records, skip the boring
			 * part.
			 */
			if (src_recno < n) {
				deleted = true;
				if (last_deleted) {
					/*
					 * The record adjustment is decremented
					 * by one so we can naturally fall into
					 * the RLE accounting below, where we
					 * increment rle by one, then continue
					 * in the outer loop, where we increment
					 * src_recno by one.
					 */
					skip = (n - src_recno) - 1;
					rle += skip;
					src_recno += skip;
				}
			} else {
				deleted = WT_UPDATE_DELETED_ISSET(upd);
				if (!deleted) {
					data = WT_UPDATE_DATA(upd);
					size = upd->size;
				}
			}

			/*
			 * Handle RLE accounting and comparisons -- see comment
			 * above, this code fragment does the same thing.
			 */
			if (rle != 0) {
				if ((deleted && last_deleted) ||
				    (!last_deleted && !deleted &&
				    last->size == size &&
				    memcmp(last->data, data, size) == 0)) {
					++rle;
					continue;
				}
				WT_ERR(__rec_col_var_helper(session, r,
				    salvage, last, last_deleted, 0, rle));
			}

			/*
			 * Swap the current/last state.  We always assign the
			 * data values to the buffer because they can only be
			 * the data from a WT_UPDATE structure.
			 *
			 * Reset RLE counter and turn on comparisons.
			 */
			if (!deleted) {
				last->data = data;
				last->size = size;
			}
			last_deleted = deleted;
			rle = 1;
		}
	}

	/* If we were tracking a record, write it. */
	if (rle != 0)
		WT_ERR(__rec_col_var_helper(
		    session, r, salvage, last, last_deleted, 0, rle));

	/* Write the remnant page. */
	ret = __rec_split_finish(session, r);

err:	__wt_scr_free(session, &orig);
	return (ret);
}

/*
 * __rec_row_int --
 *	Reconcile a row-store internal page.
 */
static int
__rec_row_int(WT_SESSION_IMPL *session, WT_RECONCILE *r, WT_PAGE *page)
{
	WT_ADDR *addr;
	WT_BTREE *btree;
	WT_CELL *cell;
	WT_CELL_UNPACK *kpack, _kpack, *vpack, _vpack;
	WT_CHILD_STATE state;
	WT_DECL_RET;
	WT_IKEY *ikey;
	WT_KV *key, *val;
	WT_PAGE *child;
	WT_REF *ref;
	size_t size;
	u_int vtype;
	bool hazard, key_onpage_ovfl, ovfl_key;
	const void *p;

	btree = S2BT(session);
	child = NULL;
	hazard = false;

	key = &r->k;
	kpack = &_kpack;
	WT_CLEAR(*kpack);	/* -Wuninitialized */
	val = &r->v;
	vpack = &_vpack;
	WT_CLEAR(*vpack);	/* -Wuninitialized */

	WT_RET(__rec_split_init(session, r, page, 0ULL, btree->maxintlpage));

	/*
	 * Ideally, we'd never store the 0th key on row-store internal pages
	 * because it's never used during tree search and there's no reason
	 * to waste the space.  The problem is how we do splits: when we split,
	 * we've potentially picked out several "split points" in the buffer
	 * which is overflowing the maximum page size, and when the overflow
	 * happens, we go back and physically split the buffer, at those split
	 * points, into new pages.  It would be both difficult and expensive
	 * to re-process the 0th key at each split point to be an empty key,
	 * so we don't do that.  However, we are reconciling an internal page
	 * for whatever reason, and the 0th key is known to be useless.  We
	 * truncate the key to a single byte, instead of removing it entirely,
	 * it simplifies various things in other parts of the code (we don't
	 * have to special case transforming the page from its disk image to
	 * its in-memory version, for example).
	 */
	r->cell_zero = true;

	/* For each entry in the in-memory page... */
	WT_INTL_FOREACH_BEGIN(session, page, ref) {
		/*
		 * There are different paths if the key is an overflow item vs.
		 * a straight-forward on-page value. If an overflow item, we
		 * would have instantiated it, and we can use that fact to set
		 * things up.
		 *
		 * Note the cell reference and unpacked key cell are available
		 * only in the case of an instantiated, off-page key.
		 */
		ikey = __wt_ref_key_instantiated(ref);
		if (ikey == NULL || ikey->cell_offset == 0) {
			cell = NULL;
			key_onpage_ovfl = false;
		} else {
			cell = WT_PAGE_REF_OFFSET(page, ikey->cell_offset);
			__wt_cell_unpack(cell, kpack);
			key_onpage_ovfl =
			    kpack->ovfl && kpack->raw != WT_CELL_KEY_OVFL_RM;
		}

		WT_ERR(__rec_child_modify(session, r, ref, &hazard, &state));
		addr = ref->addr;
		child = ref->page;

		switch (state) {
		case WT_CHILD_IGNORE:
			/*
			 * Deleted child we don't have to write.
			 *
			 * Overflow keys referencing discarded pages are no
			 * longer useful, schedule them for discard.  Don't
			 * worry about instantiation, internal page keys are
			 * always instantiated.  Don't worry about reuse,
			 * reusing this key in this reconciliation is unlikely.
			 */
			if (key_onpage_ovfl)
				WT_ERR(__wt_ovfl_discard_add(
				    session, page, kpack->cell));
			WT_CHILD_RELEASE_ERR(session, hazard, ref);
			continue;

		case WT_CHILD_MODIFIED:
			/*
			 * Modified child.  Empty pages are merged into the
			 * parent and discarded.
			 */
			switch (child->modify->rec_result) {
			case WT_PM_REC_EMPTY:
				/*
				 * Overflow keys referencing empty pages are no
				 * longer useful, schedule them for discard.
				 * Don't worry about instantiation, internal
				 * page keys are always instantiated.  Don't
				 * worry about reuse, reusing this key in this
				 * reconciliation is unlikely.
				 */
				if (key_onpage_ovfl)
					WT_ERR(__wt_ovfl_discard_add(
					    session, page, kpack->cell));
				WT_CHILD_RELEASE_ERR(session, hazard, ref);
				continue;
			case WT_PM_REC_MULTIBLOCK:
				/*
				 * Overflow keys referencing split pages are no
				 * longer useful (the split page's key is the
				 * interesting key); schedule them for discard.
				 * Don't worry about instantiation, internal
				 * page keys are always instantiated.  Don't
				 * worry about reuse, reusing this key in this
				 * reconciliation is unlikely.
				 */
				if (key_onpage_ovfl)
					WT_ERR(__wt_ovfl_discard_add(
					    session, page, kpack->cell));

				WT_ERR(__rec_row_merge(session, r, child));
				WT_CHILD_RELEASE_ERR(session, hazard, ref);
				continue;
			case WT_PM_REC_REPLACE:
				/*
				 * If the page is replaced, the page's modify
				 * structure has the page's address.
				 */
				addr = &child->modify->mod_replace;
				break;
			WT_ILLEGAL_VALUE_ERR(session);
			}
			break;
		case WT_CHILD_ORIGINAL:
			/* Original child. */
			break;
		case WT_CHILD_PROXY:
			/* Deleted child where we write a proxy cell. */
			break;
		}

		/*
		 * Build the value cell, the child page's address.  Addr points
		 * to an on-page cell or an off-page WT_ADDR structure. There's
		 * a special cell type in the case of page deletion requiring
		 * a proxy cell, otherwise use the information from the addr or
		 * original cell.
		 */
		if (__wt_off_page(page, addr)) {
			p = addr->addr;
			size = addr->size;
			vtype = state == WT_CHILD_PROXY ?
			    WT_CELL_ADDR_DEL : __rec_vtype(addr);
		} else {
			__wt_cell_unpack(ref->addr, vpack);
			p = vpack->data;
			size = vpack->size;
			vtype = state == WT_CHILD_PROXY ?
			    WT_CELL_ADDR_DEL : (u_int)vpack->raw;
		}
		__rec_cell_build_addr(r, p, size, vtype, WT_RECNO_OOB);
		WT_CHILD_RELEASE_ERR(session, hazard, ref);

		/*
		 * Build key cell.
		 * Truncate any 0th key, internal pages don't need 0th keys.
		 */
		if (key_onpage_ovfl) {
			key->buf.data = cell;
			key->buf.size = __wt_cell_total_len(kpack);
			key->cell_len = 0;
			key->len = key->buf.size;
			ovfl_key = true;
		} else {
			__wt_ref_key(page, ref, &p, &size);
			WT_ERR(__rec_cell_build_int_key(
			    session, r, p, r->cell_zero ? 1 : size, &ovfl_key));
		}
		r->cell_zero = false;

		/* Boundary: split or write the page. */
		if (key->len + val->len > r->space_avail) {
			if (r->raw_compression)
				WT_ERR(__rec_split_raw(
				    session, r, key->len + val->len));
			else {
				/*
				 * In one path above, we copied address blocks
				 * from the page rather than building the actual
				 * key.  In that case, we have to build the key
				 * now because we are about to promote it.
				 */
				if (key_onpage_ovfl) {
					WT_ERR(__wt_buf_set(session, r->cur,
					    WT_IKEY_DATA(ikey), ikey->size));
					key_onpage_ovfl = false;
				}
				WT_ERR(__rec_split(
				    session, r, key->len + val->len));
			}
		}

		/* Copy the key and value onto the page. */
		__rec_copy_incr(session, r, key);
		__rec_copy_incr(session, r, val);

		/* Update compression state. */
		__rec_key_state_update(r, ovfl_key);
	} WT_INTL_FOREACH_END;

	/* Write the remnant page. */
	return (__rec_split_finish(session, r));

err:	WT_CHILD_RELEASE(session, hazard, ref);
	return (ret);
}

/*
 * __rec_row_merge --
 *	Merge in a split page.
 */
static int
__rec_row_merge(WT_SESSION_IMPL *session, WT_RECONCILE *r, WT_PAGE *page)
{
	WT_ADDR *addr;
	WT_KV *key, *val;
	WT_MULTI *multi;
	WT_PAGE_MODIFY *mod;
	uint32_t i;
	bool ovfl_key;

	mod = page->modify;

	key = &r->k;
	val = &r->v;

	/* For each entry in the split array... */
	for (multi = mod->mod_multi,
	    i = 0; i < mod->mod_multi_entries; ++multi, ++i) {
		/* Build the key and value cells. */
		WT_RET(__rec_cell_build_int_key(session, r,
		    WT_IKEY_DATA(multi->key.ikey),
		    r->cell_zero ? 1 : multi->key.ikey->size, &ovfl_key));
		r->cell_zero = false;

		addr = &multi->addr;
		__rec_cell_build_addr(
		    r, addr->addr, addr->size, __rec_vtype(addr), WT_RECNO_OOB);

		/* Boundary: split or write the page. */
		if (key->len + val->len > r->space_avail)
			WT_RET(r->raw_compression ?
			    __rec_split_raw(session, r, key->len + val->len) :
			    __rec_split(session, r, key->len + val->len));

		/* Copy the key and value onto the page. */
		__rec_copy_incr(session, r, key);
		__rec_copy_incr(session, r, val);

		/* Update compression state. */
		__rec_key_state_update(r, ovfl_key);
	}
	return (0);
}

/*
 * __rec_row_leaf --
 *	Reconcile a row-store leaf page.
 */
static int
__rec_row_leaf(WT_SESSION_IMPL *session,
    WT_RECONCILE *r, WT_PAGE *page, WT_SALVAGE_COOKIE *salvage)
{
	WT_BTREE *btree;
	WT_CELL *cell, *val_cell;
	WT_CELL_UNPACK *kpack, _kpack, *vpack, _vpack;
	WT_DECL_ITEM(tmpkey);
	WT_DECL_ITEM(tmpval);
	WT_DECL_RET;
	WT_IKEY *ikey;
	WT_INSERT *ins;
	WT_KV *key, *val;
	WT_ROW *rip;
	WT_UPDATE *upd;
	size_t size;
	uint64_t slvg_skip;
	uint32_t i;
	bool dictionary, key_onpage_ovfl, ovfl_key;
	const void *p;
	void *copy;

	btree = S2BT(session);
	slvg_skip = salvage == NULL ? 0 : salvage->skip;

	key = &r->k;
	val = &r->v;

	WT_RET(__rec_split_init(session, r, page, 0ULL, btree->maxleafpage));

	/*
	 * Write any K/V pairs inserted into the page before the first from-disk
	 * key on the page.
	 */
	if ((ins = WT_SKIP_FIRST(WT_ROW_INSERT_SMALLEST(page))) != NULL)
		WT_RET(__rec_row_leaf_insert(session, r, ins));

	/*
	 * Temporary buffers in which to instantiate any uninstantiated keys
	 * or value items we need.
	 */
	WT_RET(__wt_scr_alloc(session, 0, &tmpkey));
	WT_RET(__wt_scr_alloc(session, 0, &tmpval));

	/* For each entry in the page... */
	WT_ROW_FOREACH(page, rip, i) {
		/*
		 * The salvage code, on some rare occasions, wants to reconcile
		 * a page but skip some leading records on the page.  Because
		 * the row-store leaf reconciliation function copies keys from
		 * the original disk page, this is non-trivial -- just changing
		 * the in-memory pointers isn't sufficient, we have to change
		 * the WT_CELL structures on the disk page, too.  It's ugly, but
		 * we pass in a value that tells us how many records to skip in
		 * this case.
		 */
		if (slvg_skip != 0) {
			--slvg_skip;
			continue;
		}

		/*
		 * Figure out the key: set any cell reference (and unpack it),
		 * set any instantiated key reference.
		 */
		copy = WT_ROW_KEY_COPY(rip);
		(void)__wt_row_leaf_key_info(
		    page, copy, &ikey, &cell, NULL, NULL);
		if (cell == NULL)
			kpack = NULL;
		else {
			kpack = &_kpack;
			__wt_cell_unpack(cell, kpack);
		}

		/* Unpack the on-page value cell, and look for an update. */
		if ((val_cell =
		    __wt_row_leaf_value_cell(page, rip, NULL)) == NULL)
			vpack = NULL;
		else {
			vpack = &_vpack;
			__wt_cell_unpack(val_cell, vpack);
		}
		WT_ERR(__rec_txn_read(session, r, NULL, rip, vpack, &upd));

		/* Build value cell. */
		dictionary = false;
		if (upd == NULL) {
			/*
			 * When the page was read into memory, there may not
			 * have been a value item.
			 *
			 * If there was a value item, check if it's a dictionary
			 * cell (a copy of another item on the page).  If it's a
			 * copy, we have to create a new value item as the old
			 * item might have been discarded from the page.
			 */
			if (vpack == NULL) {
				val->buf.data = NULL;
				val->cell_len = val->len = val->buf.size = 0;
			} else if (vpack->raw == WT_CELL_VALUE_COPY) {
				/* If the item is Huffman encoded, decode it. */
				if (btree->huffman_value == NULL) {
					p = vpack->data;
					size = vpack->size;
				} else {
					WT_ERR(__wt_huffman_decode(session,
					    btree->huffman_value,
					    vpack->data, vpack->size,
					    tmpval));
					p = tmpval->data;
					size = tmpval->size;
				}
				WT_ERR(__rec_cell_build_val(
				    session, r, p, size, (uint64_t)0));
				dictionary = true;
			} else if (vpack->raw == WT_CELL_VALUE_OVFL_RM) {
				/*
				 * If doing update save and restore in service
				 * of eviction, there's an update that's not
				 * globally visible, and the underlying value
				 * is a removed overflow value, we end up here.
				 *
				 * When the update save/restore code noticed the
				 * removed overflow value, it appended a copy of
				 * the cached, original overflow value to the
				 * update list being saved (ensuring any on-page
				 * item will never be accessed after the page is
				 * re-instantiated), then returned a NULL update
				 * to us.
				 *
				 * Assert the case.
				 */
				WT_ASSERT(session,
				    F_ISSET(r, WT_EVICT_UPDATE_RESTORE));

				/*
				 * If the key is also a removed overflow item,
				 * don't write anything at all.
				 *
				 * We don't have to write anything because the
				 * code re-instantiating the page gets the key
				 * to match the saved list of updates from the
				 * original page.  By not putting the key on
				 * the page, we'll move the key/value set from
				 * a row-store leaf page slot to an insert list,
				 * but that shouldn't matter.
				 *
				 * The reason we bother with the test is because
				 * overflows are expensive to write.  It's hard
				 * to imagine a real workload where this test is
				 * worth the effort, but it's a simple test.
				 */
				if (kpack != NULL &&
				    kpack->raw == WT_CELL_KEY_OVFL_RM)
					goto leaf_insert;

				/*
				 * The on-page value will never be accessed,
				 * write a placeholder record.
				 */
				WT_ERR(__rec_cell_build_val(
				    session, r, "@", 1, (uint64_t)0));
			} else {
				val->buf.data = val_cell;
				val->buf.size = __wt_cell_total_len(vpack);
				val->cell_len = 0;
				val->len = val->buf.size;

				/* Track if page has overflow items. */
				if (vpack->ovfl)
					r->ovfl_items = true;
			}
		} else {
			/*
			 * If the original value was an overflow and we've not
			 * already done so, discard it.  One complication: we
			 * must cache a copy before discarding the on-disk
			 * version if there's a transaction in the system that
			 * might read the original value.
			 */
			if (vpack != NULL &&
			    vpack->ovfl && vpack->raw != WT_CELL_VALUE_OVFL_RM)
				WT_ERR(
				    __wt_ovfl_cache(session, page, rip, vpack));

			/* If this key/value pair was deleted, we're done. */
			if (WT_UPDATE_DELETED_ISSET(upd)) {
				/*
				 * Overflow keys referencing discarded values
				 * are no longer useful, discard the backing
				 * blocks.  Don't worry about reuse, reusing
				 * keys from a row-store page reconciliation
				 * seems unlikely enough to ignore.
				 */
				if (kpack != NULL && kpack->ovfl &&
				    kpack->raw != WT_CELL_KEY_OVFL_RM) {
					/*
					 * Keys are part of the name-space, we
					 * can't remove them from the in-memory
					 * tree; if an overflow key was deleted
					 * without being instantiated (for
					 * example, cursor-based truncation, do
					 * it now.
					 */
					if (ikey == NULL)
						WT_ERR(__wt_row_leaf_key(
						    session,
						    page, rip, tmpkey, true));

					WT_ERR(__wt_ovfl_discard_add(
					    session, page, kpack->cell));
				}

				/*
				 * We aren't actually creating the key so we
				 * can't use bytes from this key to provide
				 * prefix information for a subsequent key.
				 */
				tmpkey->size = 0;

				/* Proceed with appended key/value pairs. */
				goto leaf_insert;
			}

			/*
			 * If no value, nothing needs to be copied.  Otherwise,
			 * build the value's WT_CELL chunk from the most recent
			 * update value.
			 */
			if (upd->size == 0) {
				val->buf.data = NULL;
				val->cell_len = val->len = val->buf.size = 0;
			} else {
				WT_ERR(__rec_cell_build_val(session, r,
				    WT_UPDATE_DATA(upd), upd->size,
				    (uint64_t)0));
				dictionary = true;
			}
		}

		/*
		 * Build key cell.
		 *
		 * If the key is an overflow key that hasn't been removed, use
		 * the original backing blocks.
		 */
		key_onpage_ovfl = kpack != NULL &&
		    kpack->ovfl && kpack->raw != WT_CELL_KEY_OVFL_RM;
		if (key_onpage_ovfl) {
			key->buf.data = cell;
			key->buf.size = __wt_cell_total_len(kpack);
			key->cell_len = 0;
			key->len = key->buf.size;
			ovfl_key = true;

			/*
			 * We aren't creating a key so we can't use this key as
			 * a prefix for a subsequent key.
			 */
			tmpkey->size = 0;

			/* Track if page has overflow items. */
			r->ovfl_items = true;
		} else {
			/*
			 * Get the key from the page or an instantiated key, or
			 * inline building the key from a previous key (it's a
			 * fast path for simple, prefix-compressed keys), or by
			 * by building the key from scratch.
			 */
			if (__wt_row_leaf_key_info(page, copy,
			    NULL, &cell, &tmpkey->data, &tmpkey->size))
				goto build;

			kpack = &_kpack;
			__wt_cell_unpack(cell, kpack);
			if (btree->huffman_key == NULL &&
			    kpack->type == WT_CELL_KEY &&
			    tmpkey->size >= kpack->prefix) {
				/*
				 * The previous clause checked for a prefix of
				 * zero, which means the temporary buffer must
				 * have a non-zero size, and it references a
				 * valid key.
				 */
				WT_ASSERT(session, tmpkey->size != 0);

				/*
				 * Grow the buffer as necessary, ensuring data
				 * data has been copied into local buffer space,
				 * then append the suffix to the prefix already
				 * in the buffer.
				 *
				 * Don't grow the buffer unnecessarily or copy
				 * data we don't need, truncate the item's data
				 * length to the prefix bytes.
				 */
				tmpkey->size = kpack->prefix;
				WT_ERR(__wt_buf_grow(session,
				    tmpkey, tmpkey->size + kpack->size));
				memcpy((uint8_t *)tmpkey->mem + tmpkey->size,
				    kpack->data, kpack->size);
				tmpkey->size += kpack->size;
			} else
				WT_ERR(__wt_row_leaf_key_copy(
				    session, page, rip, tmpkey));
build:
			WT_ERR(__rec_cell_build_leaf_key(session, r,
			    tmpkey->data, tmpkey->size, &ovfl_key));
		}

		/* Boundary: split or write the page. */
		if (key->len + val->len > r->space_avail) {
			if (r->raw_compression)
				WT_ERR(__rec_split_raw(
				    session, r, key->len + val->len));
			else {
				/*
				 * In one path above, we copied address blocks
				 * from the page rather than building the actual
				 * key.  In that case, we have to build the key
				 * now because we are about to promote it.
				 */
				if (key_onpage_ovfl) {
					WT_ERR(__wt_dsk_cell_data_ref(session,
					    WT_PAGE_ROW_LEAF, kpack, r->cur));
					key_onpage_ovfl = false;
				}

				/*
				 * Turn off prefix compression until a full key
				 * written to the new page, and (unless already
				 * working with an overflow key), rebuild the
				 * key without compression.
				 */
				if (r->key_pfx_compress_conf) {
					r->key_pfx_compress = false;
					if (!ovfl_key)
						WT_ERR(
						    __rec_cell_build_leaf_key(
						    session,
						    r, NULL, 0, &ovfl_key));
				}

				WT_ERR(__rec_split(
				    session, r, key->len + val->len));
			}
		}

		/* Copy the key/value pair onto the page. */
		__rec_copy_incr(session, r, key);
		if (val->len == 0)
			r->any_empty_value = true;
		else {
			r->all_empty_value = false;
			if (dictionary && btree->dictionary)
				WT_ERR(__rec_dict_replace(session, r, 0, val));
			__rec_copy_incr(session, r, val);
		}

		/* Update compression state. */
		__rec_key_state_update(r, ovfl_key);

leaf_insert:	/* Write any K/V pairs inserted into the page after this key. */
		if ((ins = WT_SKIP_FIRST(WT_ROW_INSERT(page, rip))) != NULL)
		    WT_ERR(__rec_row_leaf_insert(session, r, ins));
	}

	/* Write the remnant page. */
	ret = __rec_split_finish(session, r);

err:	__wt_scr_free(session, &tmpkey);
	__wt_scr_free(session, &tmpval);
	return (ret);
}

/*
 * __rec_row_leaf_insert --
 *	Walk an insert chain, writing K/V pairs.
 */
static int
__rec_row_leaf_insert(WT_SESSION_IMPL *session, WT_RECONCILE *r, WT_INSERT *ins)
{
	WT_BTREE *btree;
	WT_KV *key, *val;
	WT_UPDATE *upd;
	bool ovfl_key;

	btree = S2BT(session);

	key = &r->k;
	val = &r->v;

	for (; ins != NULL; ins = WT_SKIP_NEXT(ins)) {
		/* Look for an update. */
		WT_RET(__rec_txn_read(session, r, ins, NULL, NULL, &upd));
		if (upd == NULL || WT_UPDATE_DELETED_ISSET(upd))
			continue;

		if (upd->size == 0)			/* Build value cell. */
			val->len = 0;
		else
			WT_RET(__rec_cell_build_val(session, r,
			    WT_UPDATE_DATA(upd), upd->size, (uint64_t)0));

							/* Build key cell. */
		WT_RET(__rec_cell_build_leaf_key(session, r,
		    WT_INSERT_KEY(ins), WT_INSERT_KEY_SIZE(ins), &ovfl_key));

		/* Boundary: split or write the page. */
		if (key->len + val->len > r->space_avail) {
			if (r->raw_compression)
				WT_RET(__rec_split_raw(
				    session, r, key->len + val->len));
			else {
				/*
				 * Turn off prefix compression until a full key
				 * written to the new page, and (unless already
				 * working with an overflow key), rebuild the
				 * key without compression.
				 */
				if (r->key_pfx_compress_conf) {
					r->key_pfx_compress = false;
					if (!ovfl_key)
						WT_RET(
						    __rec_cell_build_leaf_key(
						    session,
						    r, NULL, 0, &ovfl_key));
				}

				WT_RET(__rec_split(
				    session, r, key->len + val->len));
			}
		}

		/* Copy the key/value pair onto the page. */
		__rec_copy_incr(session, r, key);
		if (val->len == 0)
			r->any_empty_value = true;
		else {
			r->all_empty_value = false;
			if (btree->dictionary)
				WT_RET(__rec_dict_replace(session, r, 0, val));
			__rec_copy_incr(session, r, val);
		}

		/* Update compression state. */
		__rec_key_state_update(r, ovfl_key);
	}

	return (0);
}

/*
 * __rec_split_discard --
 *	Discard the pages resulting from a previous split.
 */
static int
__rec_split_discard(WT_SESSION_IMPL *session, WT_PAGE *page)
{
	WT_DECL_RET;
	WT_PAGE_MODIFY *mod;
	WT_MULTI *multi;
	uint32_t i;

	mod = page->modify;

	/*
	 * A page that split is being reconciled for the second, or subsequent
	 * time; discard underlying block space used in the last reconciliation
	 * that is not being reused for this reconciliation.
	 */
	for (multi = mod->mod_multi,
	    i = 0; i < mod->mod_multi_entries; ++multi, ++i) {
		switch (page->type) {
		case WT_PAGE_ROW_INT:
		case WT_PAGE_ROW_LEAF:
			__wt_free(session, multi->key.ikey);
			break;
		}
		if (multi->supd == NULL) {
			if (multi->addr.reuse)
				multi->addr.addr = NULL;
			else {
				WT_RET(__rec_block_free(session,
				    multi->addr.addr, multi->addr.size));
				__wt_free(session, multi->addr.addr);
			}
		} else {
			__wt_free(session, multi->supd);
			__wt_free(session, multi->supd_dsk);
		}
	}
	__wt_free(session, mod->mod_multi);
	mod->mod_multi_entries = 0;

	/*
	 * This routine would be trivial, and only walk a single page freeing
	 * any blocks written to support the split, except for root splits.
	 * In the case of root splits, we have to cope with multiple pages in
	 * a linked list, and we also have to discard overflow items written
	 * for the page.
	 */
	switch (page->type) {
	case WT_PAGE_COL_INT:
	case WT_PAGE_ROW_INT:
		if (mod->mod_root_split == NULL)
			break;
		WT_RET(__rec_split_discard(session, mod->mod_root_split));
		WT_RET(__wt_ovfl_track_wrapup(session, mod->mod_root_split));
		__wt_page_out(session, &mod->mod_root_split);
		break;
	}

	return (ret);
}

/*
 * __rec_write_wrapup --
 *	Finish the reconciliation.
 */
static int
__rec_write_wrapup(WT_SESSION_IMPL *session, WT_RECONCILE *r, WT_PAGE *page)
{
	WT_BM *bm;
	WT_BOUNDARY *bnd;
	WT_BTREE *btree;
	WT_PAGE_MODIFY *mod;
	WT_REF *ref;
	size_t addr_size;
	const uint8_t *addr;

	btree = S2BT(session);
	bm = btree->bm;
	mod = page->modify;
	ref = r->ref;

	/*
	 * This page may have previously been reconciled, and that information
	 * is now about to be replaced.  Make sure it's discarded at some point,
	 * and clear the underlying modification information, we're creating a
	 * new reality.
	 */
	switch (mod->rec_result) {
	case 0:	/*
		 * The page has never been reconciled before, free the original
		 * address blocks (if any).  The "if any" is for empty trees
		 * created when a new tree is opened or previously deleted pages
		 * instantiated in memory.
		 *
		 * The exception is root pages are never tracked or free'd, they
		 * are checkpoints, and must be explicitly dropped.
		 */
		if (__wt_ref_is_root(ref))
			break;
		if (ref->addr != NULL) {
			/*
			 * Free the page and clear the address (so we don't free
			 * it twice).
			 */
			WT_RET(__wt_ref_info(
			    session, ref, &addr, &addr_size, NULL));
			WT_RET(__rec_block_free(session, addr, addr_size));
			if (__wt_off_page(ref->home, ref->addr)) {
				__wt_free(
				    session, ((WT_ADDR *)ref->addr)->addr);
				__wt_free(session, ref->addr);
			}
			ref->addr = NULL;
		}
		break;
	case WT_PM_REC_EMPTY:				/* Page deleted */
		break;
	case WT_PM_REC_MULTIBLOCK:			/* Multiple blocks */
		/*
		 * Discard the multiple replacement blocks.
		 */
		WT_RET(__rec_split_discard(session, page));
		break;
	case WT_PM_REC_REPLACE:				/* 1-for-1 page swap */
		/*
		 * Discard the replacement leaf page's blocks.
		 *
		 * The exception is root pages are never tracked or free'd, they
		 * are checkpoints, and must be explicitly dropped.
		 */
		if (!__wt_ref_is_root(ref))
			WT_RET(__rec_block_free(session,
			    mod->mod_replace.addr, mod->mod_replace.size));

		/* Discard the replacement page's address. */
		__wt_free(session, mod->mod_replace.addr);
		mod->mod_replace.size = 0;
		break;
	WT_ILLEGAL_VALUE(session);
	}

	/* Reset the reconciliation state. */
	mod->rec_result = 0;

	/*
	 * Wrap up overflow tracking.  If we are about to create a checkpoint,
	 * the system must be entirely consistent at that point (the underlying
	 * block manager is presumably going to do some action to resolve the
	 * list of allocated/free/whatever blocks that are associated with the
	 * checkpoint).
	 */
	WT_RET(__wt_ovfl_track_wrapup(session, page));

	switch (r->bnd_next) {
	case 0:						/* Page delete */
		WT_RET(__wt_verbose(
		    session, WT_VERB_RECONCILE, "page %p empty", page));
		WT_STAT_FAST_DATA_INCR(session, rec_page_delete);

		/* If this is the root page, we need to create a sync point. */
		ref = r->ref;
		if (__wt_ref_is_root(ref))
			WT_RET(bm->checkpoint(
			    bm, session, NULL, btree->ckpt, false));

		/*
		 * If the page was empty, we want to discard it from the tree
		 * by discarding the parent's key when evicting the parent.
		 * Mark the page as deleted, then return success, leaving the
		 * page in memory.  If the page is subsequently modified, that
		 * is OK, we'll just reconcile it again.
		 */
		mod->rec_result = WT_PM_REC_EMPTY;
		break;
	case 1:						/* 1-for-1 page swap */
		/*
		 * Because WiredTiger's pages grow without splitting, we're
		 * replacing a single page with another single page most of
		 * the time.
		 */
		bnd = &r->bnd[0];

		/*
		 * If saving/restoring changes for this page and there's only
		 * one block, there's nothing to write. This is a special case
		 * of forced eviction: set up a single block as if to split,
		 * then use that block to rewrite the page in memory.
		 */
<<<<<<< HEAD
		if (F_ISSET(r, WT_EVICT_UPDATE_RESTORE) && bnd->supd != NULL)
			goto split;
=======
		if (F_ISSET(r, WT_EVICT_UPDATE_RESTORE) && bnd->supd != NULL) {
			WT_RET(__wt_calloc_def(
			    session, r->bnd_next, &mod->mod_multi));
			multi = mod->mod_multi;
			multi->supd = bnd->supd;
			multi->supd_entries = bnd->supd_next;
			bnd->supd = NULL;
			multi->supd_dsk = bnd->dsk;
			bnd->dsk = NULL;
			mod->mod_multi_entries = 1;

			mod->rec_result = WT_PM_REC_REWRITE;
			break;
		}
>>>>>>> 9b8e6c91

		/*
		 * If this is a root page, then we don't have an address and we
		 * have to create a sync point.  The address was cleared when
		 * we were about to write the buffer so we know what to do here.
		 */
		if (bnd->addr.addr == NULL)
			WT_RET(__wt_bt_write(session, &r->dsk,
			    NULL, NULL, true, bnd->already_compressed));
		else {
			mod->mod_replace = bnd->addr;
			bnd->addr.addr = NULL;
		}

		mod->rec_result = WT_PM_REC_REPLACE;
		break;
	default:					/* Page split */
		WT_RET(__wt_verbose(session, WT_VERB_RECONCILE,
		    "page %p reconciled into %" PRIu32 " pages",
		    page, r->bnd_next));

		switch (page->type) {
		case WT_PAGE_COL_INT:
		case WT_PAGE_ROW_INT:
			WT_STAT_FAST_DATA_INCR(
			    session, rec_multiblock_internal);
			break;
		case WT_PAGE_COL_FIX:
		case WT_PAGE_COL_VAR:
		case WT_PAGE_ROW_LEAF:
			WT_STAT_FAST_DATA_INCR(session, rec_multiblock_leaf);
			break;
		WT_ILLEGAL_VALUE(session);
		}

		/* Display the actual split keys. */
		if (WT_VERBOSE_ISSET(session, WT_VERB_SPLIT)) {
			WT_DECL_ITEM(tkey);
			WT_DECL_RET;
			uint32_t i;

			if (page->type == WT_PAGE_ROW_INT ||
			    page->type == WT_PAGE_ROW_LEAF)
				WT_RET(__wt_scr_alloc(session, 0, &tkey));
			for (bnd = r->bnd, i = 0; i < r->bnd_next; ++bnd, ++i)
				switch (page->type) {
				case WT_PAGE_ROW_INT:
				case WT_PAGE_ROW_LEAF:
					WT_ERR(__wt_buf_set_printable(
					    session, tkey,
					    bnd->key.data, bnd->key.size));
					WT_ERR(__wt_verbose(
					    session, WT_VERB_SPLIT,
					    "split: starting key "
					    "%.*s",
					    (int)tkey->size,
					    (const char *)tkey->data));
					break;
				case WT_PAGE_COL_FIX:
				case WT_PAGE_COL_INT:
				case WT_PAGE_COL_VAR:
					WT_ERR(__wt_verbose(
					    session, WT_VERB_SPLIT,
					    "split: starting recno %" PRIu64,
					    bnd->recno));
					break;
				WT_ILLEGAL_VALUE_ERR(session);
				}
err:			__wt_scr_free(session, &tkey);
			WT_RET(ret);
		}
		if (r->bnd_next > r->bnd_next_max) {
			r->bnd_next_max = r->bnd_next;
			WT_STAT_FAST_DATA_SET(
			    session, rec_multiblock_max, r->bnd_next_max);
		}

split:		switch (page->type) {
		case WT_PAGE_ROW_INT:
		case WT_PAGE_ROW_LEAF:
			WT_RET(__rec_split_row(session, r, page));
			break;
		case WT_PAGE_COL_INT:
		case WT_PAGE_COL_FIX:
		case WT_PAGE_COL_VAR:
			WT_RET(__rec_split_col(session, r, page));
			break;
		WT_ILLEGAL_VALUE(session);
		}
		mod->rec_result = WT_PM_REC_MULTIBLOCK;
		break;
	}
	return (0);
}

/*
 * __rec_write_wrapup_err --
 *	Finish the reconciliation on error.
 */
static int
__rec_write_wrapup_err(WT_SESSION_IMPL *session, WT_RECONCILE *r, WT_PAGE *page)
{
	WT_BOUNDARY *bnd;
	WT_DECL_RET;
	WT_MULTI *multi;
	WT_PAGE_MODIFY *mod;
	uint32_t i;

	mod = page->modify;

	/*
	 * Clear the address-reused flag from the multiblock reconciliation
	 * information (otherwise we might think the backing block is being
	 * reused on a subsequent reconciliation where we want to free it).
	 */
<<<<<<< HEAD
	if (F_ISSET(mod, WT_PM_REC_MULTIBLOCK)) {
=======
	switch (mod->rec_result) {
	case WT_PM_REC_MULTIBLOCK:
	case WT_PM_REC_REWRITE:
>>>>>>> 9b8e6c91
		for (multi = mod->mod_multi,
		    i = 0; i < mod->mod_multi_entries; ++multi, ++i)
			multi->addr.reuse = 0;
	}

	/*
	 * On error, discard blocks we've written, they're unreferenced by the
	 * tree.  This is not a question of correctness, we're avoiding block
	 * leaks.
	 *
	 * Don't discard backing blocks marked for reuse, they remain part of
	 * a previous reconciliation.
	 */
	WT_TRET(__wt_ovfl_track_wrapup_err(session, page));
	for (bnd = r->bnd, i = 0; i < r->bnd_next; ++bnd, ++i)
		if (bnd->addr.addr != NULL) {
			if (bnd->addr.reuse)
				bnd->addr.addr = NULL;
			else {
				WT_TRET(__rec_block_free(session,
				    bnd->addr.addr, bnd->addr.size));
				__wt_free(session, bnd->addr.addr);
			}
		}

	return (ret);
}

/*
 * __rec_split_row --
 *	Split a row-store page into a set of replacement blocks.
 */
static int
__rec_split_row(WT_SESSION_IMPL *session, WT_RECONCILE *r, WT_PAGE *page)
{
	WT_BOUNDARY *bnd;
	WT_MULTI *multi;
	WT_PAGE_MODIFY *mod;
	WT_REF *ref;
	uint32_t i;
	size_t size;
	void *p;

	mod = page->modify;

	/* We never set the first page's key, grab it from the original page. */
	ref = r->ref;
	if (__wt_ref_is_root(ref))
		WT_RET(__wt_buf_set(session, &r->bnd[0].key, "", 1));
	else {
		__wt_ref_key(ref->home, ref, &p, &size);
		WT_RET(__wt_buf_set(session, &r->bnd[0].key, p, size));
	}

	/* Allocate, then initialize the array of replacement blocks. */
	WT_RET(__wt_calloc_def(session, r->bnd_next, &mod->mod_multi));

	for (multi = mod->mod_multi,
	    bnd = r->bnd, i = 0; i < r->bnd_next; ++multi, ++bnd, ++i) {
		WT_RET(__wt_row_ikey_alloc(session, 0,
		    bnd->key.data, bnd->key.size, &multi->key.ikey));

		if (F_ISSET(r, WT_EVICT_UPDATE_RESTORE) && bnd->supd != NULL) {
			multi->supd = bnd->supd;
			multi->supd_entries = bnd->supd_next;
			bnd->supd = NULL;
			multi->supd_dsk = bnd->dsk;
			bnd->dsk = NULL;
		} else {
			multi->addr = bnd->addr;
			multi->addr.reuse = 0;
			multi->size = bnd->size;
			multi->cksum = bnd->cksum;
			bnd->addr.addr = NULL;
		}
	}
	mod->mod_multi_entries = r->bnd_next;

	/*
	 * We can't evict clean, multiblock row-store pages with overflow keys
	 * when the file is being checkpointed: the split into the parent frees
	 * the backing blocks for no-longer-used overflow keys, corrupting the
	 * checkpoint's block management. Column-store pages have no overflow
	 * keys, so they're not a problem, track overflow items for row-store.
	 */
	mod->mod_multi_row_ovfl = r->ovfl_items;

	return (0);
}

/*
 * __rec_split_col --
 *	Split a column-store page into a set of replacement blocks.
 */
static int
__rec_split_col(WT_SESSION_IMPL *session, WT_RECONCILE *r, WT_PAGE *page)
{
	WT_BOUNDARY *bnd;
	WT_MULTI *multi;
	WT_PAGE_MODIFY *mod;
	uint32_t i;

	mod = page->modify;

	/* Allocate, then initialize the array of replacement blocks. */
	WT_RET(__wt_calloc_def(session, r->bnd_next, &mod->mod_multi));

	for (multi = mod->mod_multi,
	    bnd = r->bnd, i = 0; i < r->bnd_next; ++multi, ++bnd, ++i) {
		multi->key.recno = bnd->recno;

		if (F_ISSET(r, WT_EVICT_UPDATE_RESTORE) && bnd->supd != NULL) {
			multi->supd = bnd->supd;
			multi->supd_entries = bnd->supd_next;
			bnd->supd = NULL;
			multi->supd_dsk = bnd->dsk;
			bnd->dsk = NULL;
		} else {
			multi->addr = bnd->addr;
			multi->addr.reuse = 0;
			multi->size = bnd->size;
			multi->cksum = bnd->cksum;
			bnd->addr.addr = NULL;
		}
	}
	mod->mod_multi_entries = r->bnd_next;

	return (0);
}

/*
 * __rec_cell_build_int_key --
 *	Process a key and return a WT_CELL structure and byte string to be
 * stored on a row-store internal page.
 */
static int
__rec_cell_build_int_key(WT_SESSION_IMPL *session,
    WT_RECONCILE *r, const void *data, size_t size, bool *is_ovflp)
{
	WT_BTREE *btree;
	WT_KV *key;

	*is_ovflp = false;

	btree = S2BT(session);

	key = &r->k;

	/* Copy the bytes into the "current" and key buffers. */
	WT_RET(__wt_buf_set(session, r->cur, data, size));
	WT_RET(__wt_buf_set(session, &key->buf, data, size));

	/* Create an overflow object if the data won't fit. */
	if (size > btree->maxintlkey) {
		WT_STAT_FAST_DATA_INCR(session, rec_overflow_key_internal);

		*is_ovflp = true;
		return (__rec_cell_build_ovfl(
		    session, r, key, WT_CELL_KEY_OVFL, (uint64_t)0));
	}

	key->cell_len = __wt_cell_pack_int_key(&key->cell, key->buf.size);
	key->len = key->cell_len + key->buf.size;

	return (0);
}

/*
 * __rec_cell_build_leaf_key --
 *	Process a key and return a WT_CELL structure and byte string to be
 * stored on a row-store leaf page.
 */
static int
__rec_cell_build_leaf_key(WT_SESSION_IMPL *session,
    WT_RECONCILE *r, const void *data, size_t size, bool *is_ovflp)
{
	WT_BTREE *btree;
	WT_KV *key;
	size_t pfx_max;
	uint8_t pfx;
	const uint8_t *a, *b;

	*is_ovflp = false;

	btree = S2BT(session);

	key = &r->k;

	pfx = 0;
	if (data == NULL)
		/*
		 * When data is NULL, our caller has a prefix compressed key
		 * they can't use (probably because they just crossed a split
		 * point).  Use the full key saved when last called, instead.
		 */
		WT_RET(__wt_buf_set(
		    session, &key->buf, r->cur->data, r->cur->size));
	else {
		/*
		 * Save a copy of the key for later reference: we use the full
		 * key for prefix-compression comparisons, and if we are, for
		 * any reason, unable to use the compressed key we generate.
		 */
		WT_RET(__wt_buf_set(session, r->cur, data, size));

		/*
		 * Do prefix compression on the key.  We know by definition the
		 * previous key sorts before the current key, which means the
		 * keys must differ and we just need to compare up to the
		 * shorter of the two keys.
		 */
		if (r->key_pfx_compress) {
			/*
			 * We can't compress out more than 256 bytes, limit the
			 * comparison to that.
			 */
			pfx_max = UINT8_MAX;
			if (size < pfx_max)
				pfx_max = size;
			if (r->last->size < pfx_max)
				pfx_max = r->last->size;
			for (a = data, b = r->last->data; pfx < pfx_max; ++pfx)
				if (*a++ != *b++)
					break;

			/*
			 * Prefix compression may cost us CPU and memory when
			 * the page is re-loaded, don't do it unless there's
			 * reasonable gain.
			 */
			if (pfx < btree->prefix_compression_min)
				pfx = 0;
			else
				WT_STAT_FAST_DATA_INCRV(
				    session, rec_prefix_compression, pfx);
		}

		/* Copy the non-prefix bytes into the key buffer. */
		WT_RET(__wt_buf_set(
		    session, &key->buf, (uint8_t *)data + pfx, size - pfx));
	}

	/* Optionally compress the key using the Huffman engine. */
	if (btree->huffman_key != NULL)
		WT_RET(__wt_huffman_encode(session, btree->huffman_key,
		    key->buf.data, (uint32_t)key->buf.size, &key->buf));

	/* Create an overflow object if the data won't fit. */
	if (key->buf.size > btree->maxleafkey) {
		/*
		 * Overflow objects aren't prefix compressed -- rebuild any
		 * object that was prefix compressed.
		 */
		if (pfx == 0) {
			WT_STAT_FAST_DATA_INCR(session, rec_overflow_key_leaf);

			*is_ovflp = true;
			return (__rec_cell_build_ovfl(
			    session, r, key, WT_CELL_KEY_OVFL, (uint64_t)0));
		}
		return (
		    __rec_cell_build_leaf_key(session, r, NULL, 0, is_ovflp));
	}

	key->cell_len = __wt_cell_pack_leaf_key(&key->cell, pfx, key->buf.size);
	key->len = key->cell_len + key->buf.size;

	return (0);
}

/*
 * __rec_cell_build_addr --
 *	Process an address reference and return a cell structure to be stored
 * on the page.
 */
static void
__rec_cell_build_addr(WT_RECONCILE *r,
    const void *addr, size_t size, u_int cell_type, uint64_t recno)
{
	WT_KV *val;

	val = &r->v;

	/*
	 * We don't check the address size because we can't store an address on
	 * an overflow page: if the address won't fit, the overflow page's
	 * address won't fit either.  This possibility must be handled by Btree
	 * configuration, we have to disallow internal page sizes that are too
	 * small with respect to the largest address cookie the underlying block
	 * manager might return.
	 */

	/*
	 * We don't copy the data into the buffer, it's not necessary; just
	 * re-point the buffer's data/length fields.
	 */
	val->buf.data = addr;
	val->buf.size = size;
	val->cell_len =
	    __wt_cell_pack_addr(&val->cell, cell_type, recno, val->buf.size);
	val->len = val->cell_len + val->buf.size;
}

/*
 * __rec_cell_build_val --
 *	Process a data item and return a WT_CELL structure and byte string to
 * be stored on the page.
 */
static int
__rec_cell_build_val(WT_SESSION_IMPL *session,
    WT_RECONCILE *r, const void *data, size_t size, uint64_t rle)
{
	WT_BTREE *btree;
	WT_KV *val;

	btree = S2BT(session);

	val = &r->v;

	/*
	 * We don't copy the data into the buffer, it's not necessary; just
	 * re-point the buffer's data/length fields.
	 */
	val->buf.data = data;
	val->buf.size = size;

	/* Handle zero-length cells quickly. */
	if (size != 0) {
		/* Optionally compress the data using the Huffman engine. */
		if (btree->huffman_value != NULL)
			WT_RET(__wt_huffman_encode(
			    session, btree->huffman_value,
			    val->buf.data, (uint32_t)val->buf.size, &val->buf));

		/* Create an overflow object if the data won't fit. */
		if (val->buf.size > btree->maxleafvalue) {
			WT_STAT_FAST_DATA_INCR(session, rec_overflow_value);

			return (__rec_cell_build_ovfl(
			    session, r, val, WT_CELL_VALUE_OVFL, rle));
		}
	}
	val->cell_len = __wt_cell_pack_data(&val->cell, rle, val->buf.size);
	val->len = val->cell_len + val->buf.size;

	return (0);
}

/*
 * __rec_cell_build_ovfl --
 *	Store overflow items in the file, returning the address cookie.
 */
static int
__rec_cell_build_ovfl(WT_SESSION_IMPL *session,
    WT_RECONCILE *r, WT_KV *kv, uint8_t type, uint64_t rle)
{
	WT_BM *bm;
	WT_BTREE *btree;
	WT_DECL_ITEM(tmp);
	WT_DECL_RET;
	WT_PAGE *page;
	WT_PAGE_HEADER *dsk;
	size_t size;
	uint8_t *addr, buf[WT_BTREE_MAX_ADDR_COOKIE];

	btree = S2BT(session);
	bm = btree->bm;
	page = r->page;

	/* Track if page has overflow items. */
	r->ovfl_items = true;

	/*
	 * See if this overflow record has already been written and reuse it if
	 * possible, otherwise write a new overflow record.
	 */
	WT_RET(__wt_ovfl_reuse_search(
	    session, page, &addr, &size, kv->buf.data, kv->buf.size));
	if (addr == NULL) {
		/* Allocate a buffer big enough to write the overflow record. */
		size = kv->buf.size;
		WT_RET(bm->write_size(bm, session, &size));
		WT_RET(__wt_scr_alloc(session, size, &tmp));

		/* Initialize the buffer: disk header and overflow record. */
		dsk = tmp->mem;
		memset(dsk, 0, WT_PAGE_HEADER_SIZE);
		dsk->type = WT_PAGE_OVFL;
		dsk->u.datalen = (uint32_t)kv->buf.size;
		memcpy(WT_PAGE_HEADER_BYTE(btree, dsk),
		    kv->buf.data, kv->buf.size);
		dsk->mem_size = tmp->size =
		    WT_PAGE_HEADER_BYTE_SIZE(btree) + (uint32_t)kv->buf.size;

		/* Write the buffer. */
		addr = buf;
		WT_ERR(__wt_bt_write(session, tmp, addr, &size, false, false));

		/*
		 * Track the overflow record (unless it's a bulk load, which
		 * by definition won't ever reuse a record.
		 */
		if (!r->is_bulk_load)
			WT_ERR(__wt_ovfl_reuse_add(session, page,
			    addr, size, kv->buf.data, kv->buf.size));
	}

	/* Set the callers K/V to reference the overflow record's address. */
	WT_ERR(__wt_buf_set(session, &kv->buf, addr, size));

	/* Build the cell and return. */
	kv->cell_len = __wt_cell_pack_ovfl(&kv->cell, type, rle, kv->buf.size);
	kv->len = kv->cell_len + kv->buf.size;

err:	__wt_scr_free(session, &tmp);
	return (ret);
}

/*
 * __rec_dictionary_skip_search --
 *	Search a dictionary skiplist.
 */
static WT_DICTIONARY *
__rec_dictionary_skip_search(WT_DICTIONARY **head, uint64_t hash)
{
	WT_DICTIONARY **e;
	int i;

	/*
	 * Start at the highest skip level, then go as far as possible at each
	 * level before stepping down to the next.
	 */
	for (i = WT_SKIP_MAXDEPTH - 1, e = &head[i]; i >= 0;) {
		if (*e == NULL) {		/* Empty levels */
			--i;
			--e;
			continue;
		}

		/*
		 * Return any exact matches: we don't care in what search level
		 * we found a match.
		 */
		if ((*e)->hash == hash)		/* Exact match */
			return (*e);
		if ((*e)->hash > hash) {	/* Drop down a level */
			--i;
			--e;
		} else				/* Keep going at this level */
			e = &(*e)->next[i];
	}
	return (NULL);
}

/*
 * __rec_dictionary_skip_search_stack --
 *	Search a dictionary skiplist, returning an insert/remove stack.
 */
static void
__rec_dictionary_skip_search_stack(
    WT_DICTIONARY **head, WT_DICTIONARY ***stack, uint64_t hash)
{
	WT_DICTIONARY **e;
	int i;

	/*
	 * Start at the highest skip level, then go as far as possible at each
	 * level before stepping down to the next.
	 */
	for (i = WT_SKIP_MAXDEPTH - 1, e = &head[i]; i >= 0;)
		if (*e == NULL || (*e)->hash > hash)
			stack[i--] = e--;	/* Drop down a level */
		else
			e = &(*e)->next[i];	/* Keep going at this level */
}

/*
 * __rec_dictionary_skip_insert --
 *	Insert an entry into the dictionary skip-list.
 */
static void
__rec_dictionary_skip_insert(
    WT_DICTIONARY **head, WT_DICTIONARY *e, uint64_t hash)
{
	WT_DICTIONARY **stack[WT_SKIP_MAXDEPTH];
	u_int i;

	/* Insert the new entry into the skiplist. */
	__rec_dictionary_skip_search_stack(head, stack, hash);
	for (i = 0; i < e->depth; ++i) {
		e->next[i] = *stack[i];
		*stack[i] = e;
	}
}

/*
 * __rec_dictionary_init --
 *	Allocate and initialize the dictionary.
 */
static int
__rec_dictionary_init(WT_SESSION_IMPL *session, WT_RECONCILE *r, u_int slots)
{
	u_int depth, i;

	/* Free any previous dictionary. */
	__rec_dictionary_free(session, r);

	r->dictionary_slots = slots;
	WT_RET(__wt_calloc(session,
	    r->dictionary_slots, sizeof(WT_DICTIONARY *), &r->dictionary));
	for (i = 0; i < r->dictionary_slots; ++i) {
		depth = __wt_skip_choose_depth(session);
		WT_RET(__wt_calloc(session, 1,
		    sizeof(WT_DICTIONARY) + depth * sizeof(WT_DICTIONARY *),
		    &r->dictionary[i]));
		r->dictionary[i]->depth = depth;
	}
	return (0);
}

/*
 * __rec_dictionary_free --
 *	Free the dictionary.
 */
static void
__rec_dictionary_free(WT_SESSION_IMPL *session, WT_RECONCILE *r)
{
	u_int i;

	if (r->dictionary == NULL)
		return;

	/*
	 * We don't correct dictionary_slots when we fail during allocation,
	 * but that's OK, the value is either NULL or a memory reference to
	 * be free'd.
	 */
	for (i = 0; i < r->dictionary_slots; ++i)
		__wt_free(session, r->dictionary[i]);
	__wt_free(session, r->dictionary);
}

/*
 * __rec_dictionary_reset --
 *	Reset the dictionary when reconciliation restarts and when crossing a
 * page boundary (a potential split).
 */
static void
__rec_dictionary_reset(WT_RECONCILE *r)
{
	if (r->dictionary_slots) {
		r->dictionary_next = 0;
		memset(r->dictionary_head, 0, sizeof(r->dictionary_head));
	}
}

/*
 * __rec_dictionary_lookup --
 *	Check the dictionary for a matching value on this page.
 */
static int
__rec_dictionary_lookup(
    WT_SESSION_IMPL *session, WT_RECONCILE *r, WT_KV *val, WT_DICTIONARY **dpp)
{
	WT_DICTIONARY *dp, *next;
	uint64_t hash;
	bool match;

	*dpp = NULL;

	/* Search the dictionary, and return any match we find. */
	hash = __wt_hash_fnv64(val->buf.data, val->buf.size);
	for (dp = __rec_dictionary_skip_search(r->dictionary_head, hash);
	    dp != NULL && dp->hash == hash; dp = dp->next[0]) {
		WT_RET(__wt_cell_pack_data_match(
		    dp->cell, &val->cell, val->buf.data, &match));
		if (match) {
			WT_STAT_FAST_DATA_INCR(session, rec_dictionary);
			*dpp = dp;
			return (0);
		}
	}

	/*
	 * We're not doing value replacement in the dictionary.  We stop adding
	 * new entries if we run out of empty dictionary slots (but continue to
	 * use the existing entries).  I can't think of any reason a leaf page
	 * value is more likely to be seen because it was seen more recently
	 * than some other value: if we find working sets where that's not the
	 * case, it shouldn't be too difficult to maintain a pointer which is
	 * the next dictionary slot to re-use.
	 */
	if (r->dictionary_next >= r->dictionary_slots)
		return (0);

	/*
	 * Set the hash value, we'll add this entry into the dictionary when we
	 * write it into the page's disk image buffer (because that's when we
	 * know where on the page it will be written).
	 */
	next = r->dictionary[r->dictionary_next++];
	next->cell = NULL;		/* Not necessary, just cautious. */
	next->hash = hash;
	__rec_dictionary_skip_insert(r->dictionary_head, next, hash);
	*dpp = next;
	return (0);
}<|MERGE_RESOLUTION|>--- conflicted
+++ resolved
@@ -5452,25 +5452,8 @@
 		 * of forced eviction: set up a single block as if to split,
 		 * then use that block to rewrite the page in memory.
 		 */
-<<<<<<< HEAD
 		if (F_ISSET(r, WT_EVICT_UPDATE_RESTORE) && bnd->supd != NULL)
 			goto split;
-=======
-		if (F_ISSET(r, WT_EVICT_UPDATE_RESTORE) && bnd->supd != NULL) {
-			WT_RET(__wt_calloc_def(
-			    session, r->bnd_next, &mod->mod_multi));
-			multi = mod->mod_multi;
-			multi->supd = bnd->supd;
-			multi->supd_entries = bnd->supd_next;
-			bnd->supd = NULL;
-			multi->supd_dsk = bnd->dsk;
-			bnd->dsk = NULL;
-			mod->mod_multi_entries = 1;
-
-			mod->rec_result = WT_PM_REC_REWRITE;
-			break;
-		}
->>>>>>> 9b8e6c91
 
 		/*
 		 * If this is a root page, then we don't have an address and we
@@ -5586,17 +5569,10 @@
 	 * information (otherwise we might think the backing block is being
 	 * reused on a subsequent reconciliation where we want to free it).
 	 */
-<<<<<<< HEAD
-	if (F_ISSET(mod, WT_PM_REC_MULTIBLOCK)) {
-=======
-	switch (mod->rec_result) {
-	case WT_PM_REC_MULTIBLOCK:
-	case WT_PM_REC_REWRITE:
->>>>>>> 9b8e6c91
+	if (mod->rec_result == WT_PM_REC_MULTIBLOCK)
 		for (multi = mod->mod_multi,
 		    i = 0; i < mod->mod_multi_entries; ++multi, ++i)
 			multi->addr.reuse = 0;
-	}
 
 	/*
 	 * On error, discard blocks we've written, they're unreferenced by the
